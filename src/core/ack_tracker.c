--- conflicted
+++ resolved
@@ -1,282 +1,274 @@
-/*++
-
-    Copyright (c) Microsoft Corporation.
-    Licensed under the MIT License.
-
-Abstract:
-
-    The Ack Tracker manages all the packet numbers that have been received
-    (for duplicate packet detection) and all the packet numbers that need
-    to be acknowledged via an ACK_FRAME sent back to the peer. It does all
-    the framing for the ACK_FRAME. It also handles the receipt of an
-    acknowledgement for a previously sent ACK_FRAME. In response to that
-    acknowledgement, the Ack Tracker removes the packet number range (less than
-    the largest packet number) that was sent in the ACK_FRAME from the current
-    internal tracking structures. The result is that the Ack Tracker will
-    continue to send ACK_FRAMES for received packet numbers until it receives
-    an acknowledgement for the frame; then those packet numbers are no longer
-    sent in ACK_FRAMES.
-
-    The reason the Ack Tracker removes all packet numbers less than or equal to
-    the largest packet number in an ACK_FRAME when that frame is acknowledged
-    is because we make the assumption that by the time it gets that
-    acknowledgement, everything in that range was either completely lost or
-    included in the ACK_FRAME and has been acknowledged.
-
-    There is a possible scenario where the Ack Tracker receives packets out of
-    order and ends up sending an ACK_FRAME with gaps for the missing packets,
-    and then later receives those missing packets. Then it sends a new
-    ACK_FRAME, which might be lost. If it was lost, and we never happen to send
-    any more ACK_FRAMEs after it, we would still remove those packet numbers
-    from the tracker in response to the original ACK_FRAME being
-    acknowledged by the peer. Since we constantly send ACK_FRAMEs with the
-    current state, most of the time having a lot of duplicate information in
-    them, we assume the data eventually gets there inone form or another. Worst
-    case, the peer has to do an additional retransmission, in an already lossy
-    environment.
-
---*/
-
-#include "precomp.h"
-#include "ack_tracker.c.clog.h"
-
-<<<<<<< HEAD
-
-=======
->>>>>>> eaf136f3
-_IRQL_requires_max_(DISPATCH_LEVEL)
-QUIC_STATUS
-QuicAckTrackerInitialize(
-    _Inout_ QUIC_ACK_TRACKER* Tracker
-    )
-{
-    QUIC_STATUS Status;
-
-    Tracker->AckElicitingPacketsToAcknowledge = 0;
-    Tracker->LargestPacketNumberAcknowledged = 0;
-    Tracker->LargestPacketNumberRecvTime = 0;
-
-    Status =
-        QuicRangeInitialize(
-            QUIC_MAX_RANGE_DUPLICATE_PACKETS,
-            &Tracker->PacketNumbersReceived);
-    if (QUIC_FAILED(Status)) {
-        goto Error;
-    }
-
-    Status =
-        QuicRangeInitialize(
-            QUIC_MAX_RANGE_ACK_PACKETS,
-            &Tracker->PacketNumbersToAck);
-    if (QUIC_FAILED(Status)) {
-        QuicRangeUninitialize(&Tracker->PacketNumbersReceived);
-        goto Error;
-    }
-
-Error:
-
-    return Status;
-}
-
-_IRQL_requires_max_(PASSIVE_LEVEL)
-void
-QuicAckTrackerUninitialize(
-    _Inout_ QUIC_ACK_TRACKER* Tracker
-    )
-{
-    QuicRangeUninitialize(&Tracker->PacketNumbersToAck);
-    QuicRangeUninitialize(&Tracker->PacketNumbersReceived);
-}
-
-_IRQL_requires_max_(DISPATCH_LEVEL)
-void
-QuicAckTrackerReset(
-    _Inout_ QUIC_ACK_TRACKER* Tracker
-    )
-{
-    Tracker->AckElicitingPacketsToAcknowledge = 0;
-    Tracker->LargestPacketNumberAcknowledged = 0;
-    Tracker->LargestPacketNumberRecvTime = 0;
-    QuicRangeReset(&Tracker->PacketNumbersToAck);
-    QuicRangeReset(&Tracker->PacketNumbersReceived);
-}
-
-_IRQL_requires_max_(DISPATCH_LEVEL)
-BOOLEAN
-QuicAckTrackerAddPacketNumber(
-    _Inout_ QUIC_ACK_TRACKER* Tracker,
-    _In_ uint64_t PacketNumber
-    )
-{
-    BOOLEAN RangeUpdated;
-    return
-        QuicRangeAddRange(&Tracker->PacketNumbersReceived, PacketNumber, 1, &RangeUpdated) == NULL ||
-        !RangeUpdated;
-}
-
-_IRQL_requires_max_(DISPATCH_LEVEL)
-void
-QuicAckTrackerAckPacket(
-    _Inout_ QUIC_ACK_TRACKER* Tracker,
-    _In_ uint64_t PacketNumber,
-    _In_ BOOLEAN AckElicitingPayload
-    )
-{
-    QUIC_CONNECTION* Connection = QuicAckTrackerGetPacketSpace(Tracker)->Connection;
-    _Analysis_assume_(Connection != NULL);
-
-    QUIC_DBG_ASSERT(PacketNumber <= QUIC_VAR_INT_MAX);
-
-    uint64_t CurLargestPacketNumber;
-    if (QuicRangeGetMaxSafe(&Tracker->PacketNumbersToAck, &CurLargestPacketNumber) &&
-        CurLargestPacketNumber + 1 != PacketNumber) {
-        //
-        // Any time the next expected packet number doesn't match the one we
-        // received, we consider it reordering.
-        //
-        Connection->Stats.Recv.ReorderedPackets++;
-    }
-
-    if (!QuicRangeAddValue(&Tracker->PacketNumbersToAck, PacketNumber)) {
-        //
-        // Allocation failure. Fatal error for the connection in this case.
-        //
-        QuicConnTransportError(Connection, QUIC_ERROR_INTERNAL_ERROR);
-        return;
-    }
-
-<<<<<<< HEAD
-    QuicTraceLogVerbose(FN_ack_tracker3fe5caa2fc2f7b97bcbb8cd0a6c8602e, "[%c][RX][%llu] Marked for ACK", PtkConnPre(Connection), PacketNumber);
-=======
-    QuicTraceLogVerbose(
-        PacketRxMarkedForAck,
-        "[%c][RX][%llu] Marked for ACK",
-        PtkConnPre(Connection),
-        PacketNumber);
-
->>>>>>> eaf136f3
-    QuicRangeValidate(&Tracker->PacketNumbersToAck);
-
-    BOOLEAN NewLargestPacketNumber =
-        PacketNumber == QuicRangeGetMax(&Tracker->PacketNumbersToAck);
-    if (NewLargestPacketNumber) {
-        Tracker->LargestPacketNumberRecvTime = QuicTimeUs64();
-    }
-
-    if (!AckElicitingPayload) {
-        goto Exit;
-    }
-
-    Tracker->AckElicitingPacketsToAcknowledge++;
-
-    if (Connection->Send.SendFlags & QUIC_CONN_SEND_FLAG_ACK) {
-        goto Exit; // Already queued to send an ACK, no more work to do.
-    }
-
-    //
-    // There are several conditions where we decide to send an ACK immediately:
-    //
-    //   1. We have received QUIC_MIN_ACK_SEND_NUMBER ACK eliciting packets.
-    //   2. We received an ACK eliciting packet that doesn't directly follow the
-    //      previously received packet number. So we assume there might have
-    //      been loss and should indicate this info to the peer.
-    //   3. The delayed ACK timer fires after the configured time.
-    //
-    // If we don't queue an immediate ACK and this is the first ACK eliciting
-    // packet received, we make sure the ACK delay timer is started.
-    //
-
-    if (Tracker->AckElicitingPacketsToAcknowledge >= QUIC_MIN_ACK_SEND_NUMBER ||
-        (NewLargestPacketNumber &&
-         QuicRangeSize(&Tracker->PacketNumbersToAck) > 1 && // There are more than two ranges, i.e. a gap somewhere.
-            QuicRangeGet(
-            &Tracker->PacketNumbersToAck,
-         QuicRangeSize(&Tracker->PacketNumbersToAck) - 1)->Count == 1)) { // The gap is right before the last packet number.
-        //
-        // Always send an ACK immediately if we have received enough ACK
-        // eliciting packets OR the latest one indicate a gap in the packet
-        // numbers, which likely means there was loss.
-        //
-        QuicSendSetSendFlag(&Connection->Send, QUIC_CONN_SEND_FLAG_ACK);
-
-    } else if (Tracker->AckElicitingPacketsToAcknowledge == 1) {
-        //
-        // We now have ACK eliciting payload to acknowledge but haven't met the
-        // criteria to send an ACK frame immediately, so just ensure the delayed
-        // ACK timer is running.
-        //
-        QuicSendStartDelayedAckTimer(&Connection->Send);
-    }
-
-Exit:
-
-    QuicSendValidate(&Connection->Send);
-}
-
-_IRQL_requires_max_(DISPATCH_LEVEL)
-BOOLEAN
-QuicAckTrackerAckFrameEncode(
-    _Inout_ QUIC_ACK_TRACKER* Tracker,
-    _Inout_ QUIC_PACKET_BUILDER* Builder
-    )
-{
-    QUIC_DBG_ASSERT(QuicAckTrackerHasPacketsToAck(Tracker));
-
-    uint64_t AckDelay =
-        QuicTimeDiff64(Tracker->LargestPacketNumberRecvTime, QuicTimeUs64());
-
-    AckDelay >>= Builder->Connection->AckDelayExponent;
-
-    if (!QuicAckFrameEncode(
-            &Tracker->PacketNumbersToAck,
-            AckDelay,
-            NULL, // No ECN right now.
-            &Builder->DatagramLength,
-            (uint16_t)Builder->Datagram->Length - Builder->EncryptionOverhead,
-            Builder->Datagram->Buffer)) {
-        return FALSE;
-    }
-
-    if (Tracker->AckElicitingPacketsToAcknowledge) {
-        Tracker->AckElicitingPacketsToAcknowledge = 0;
-        QuicSendUpdateAckState(&Builder->Connection->Send);
-    }
-
-    Tracker->LargestPacketNumberAcknowledged =
-        Builder->Metadata->Frames[Builder->Metadata->FrameCount].ACK.LargestAckedPacketNumber =
-        QuicRangeGetMax(&Tracker->PacketNumbersToAck);
-    (void)QuicPacketBuilderAddFrame(Builder, QUIC_FRAME_ACK, FALSE);
-
-    return TRUE;
-}
-
-_IRQL_requires_max_(DISPATCH_LEVEL)
-void
-QuicAckTrackerOnAckFrameAcked(
-    _Inout_ QUIC_ACK_TRACKER* Tracker,
-    _In_ uint64_t LargestAckedPacketNumber
-    )
-{
-    QUIC_CONNECTION* Connection = QuicAckTrackerGetPacketSpace(Tracker)->Connection;
-
-    //
-    // Drop all packet numbers less than or equal to the largest acknowledged
-    // packet number.
-    //
-    QuicRangeSetMin(
-        &Tracker->PacketNumbersToAck,
-        LargestAckedPacketNumber + 1);
-
-    if (!QuicAckTrackerHasPacketsToAck(Tracker) &&
-        Tracker->AckElicitingPacketsToAcknowledge) {
-        //
-        // If we received packets out of order and ended up sending an ACK for
-        // larger packet numbers before receiving the smaller ones, it's
-        // possible we will remove all the ACK ranges even though we haven't
-        // acknowledged the smaller one yet. In that case, we need to make sure
-        // have all other state match up to the ranges.
-        //
-        Tracker->AckElicitingPacketsToAcknowledge = 0;
-        QuicSendUpdateAckState(&Connection->Send);
-    }
-}
+/*++
+
+    Copyright (c) Microsoft Corporation.
+    Licensed under the MIT License.
+
+Abstract:
+
+    The Ack Tracker manages all the packet numbers that have been received
+    (for duplicate packet detection) and all the packet numbers that need
+    to be acknowledged via an ACK_FRAME sent back to the peer. It does all
+    the framing for the ACK_FRAME. It also handles the receipt of an
+    acknowledgement for a previously sent ACK_FRAME. In response to that
+    acknowledgement, the Ack Tracker removes the packet number range (less than
+    the largest packet number) that was sent in the ACK_FRAME from the current
+    internal tracking structures. The result is that the Ack Tracker will
+    continue to send ACK_FRAMES for received packet numbers until it receives
+    an acknowledgement for the frame; then those packet numbers are no longer
+    sent in ACK_FRAMES.
+
+    The reason the Ack Tracker removes all packet numbers less than or equal to
+    the largest packet number in an ACK_FRAME when that frame is acknowledged
+    is because we make the assumption that by the time it gets that
+    acknowledgement, everything in that range was either completely lost or
+    included in the ACK_FRAME and has been acknowledged.
+
+    There is a possible scenario where the Ack Tracker receives packets out of
+    order and ends up sending an ACK_FRAME with gaps for the missing packets,
+    and then later receives those missing packets. Then it sends a new
+    ACK_FRAME, which might be lost. If it was lost, and we never happen to send
+    any more ACK_FRAMEs after it, we would still remove those packet numbers
+    from the tracker in response to the original ACK_FRAME being
+    acknowledged by the peer. Since we constantly send ACK_FRAMEs with the
+    current state, most of the time having a lot of duplicate information in
+    them, we assume the data eventually gets there inone form or another. Worst
+    case, the peer has to do an additional retransmission, in an already lossy
+    environment.
+
+--*/
+
+#include "precomp.h"
+#include "ack_tracker.c.clog.h"
+
+_IRQL_requires_max_(DISPATCH_LEVEL)
+QUIC_STATUS
+QuicAckTrackerInitialize(
+    _Inout_ QUIC_ACK_TRACKER* Tracker
+    )
+{
+    QUIC_STATUS Status;
+
+    Tracker->AckElicitingPacketsToAcknowledge = 0;
+    Tracker->LargestPacketNumberAcknowledged = 0;
+    Tracker->LargestPacketNumberRecvTime = 0;
+
+    Status =
+        QuicRangeInitialize(
+            QUIC_MAX_RANGE_DUPLICATE_PACKETS,
+            &Tracker->PacketNumbersReceived);
+    if (QUIC_FAILED(Status)) {
+        goto Error;
+    }
+
+    Status =
+        QuicRangeInitialize(
+            QUIC_MAX_RANGE_ACK_PACKETS,
+            &Tracker->PacketNumbersToAck);
+    if (QUIC_FAILED(Status)) {
+        QuicRangeUninitialize(&Tracker->PacketNumbersReceived);
+        goto Error;
+    }
+
+Error:
+
+    return Status;
+}
+
+_IRQL_requires_max_(PASSIVE_LEVEL)
+void
+QuicAckTrackerUninitialize(
+    _Inout_ QUIC_ACK_TRACKER* Tracker
+    )
+{
+    QuicRangeUninitialize(&Tracker->PacketNumbersToAck);
+    QuicRangeUninitialize(&Tracker->PacketNumbersReceived);
+}
+
+_IRQL_requires_max_(DISPATCH_LEVEL)
+void
+QuicAckTrackerReset(
+    _Inout_ QUIC_ACK_TRACKER* Tracker
+    )
+{
+    Tracker->AckElicitingPacketsToAcknowledge = 0;
+    Tracker->LargestPacketNumberAcknowledged = 0;
+    Tracker->LargestPacketNumberRecvTime = 0;
+    QuicRangeReset(&Tracker->PacketNumbersToAck);
+    QuicRangeReset(&Tracker->PacketNumbersReceived);
+}
+
+_IRQL_requires_max_(DISPATCH_LEVEL)
+BOOLEAN
+QuicAckTrackerAddPacketNumber(
+    _Inout_ QUIC_ACK_TRACKER* Tracker,
+    _In_ uint64_t PacketNumber
+    )
+{
+    BOOLEAN RangeUpdated;
+    return
+        QuicRangeAddRange(&Tracker->PacketNumbersReceived, PacketNumber, 1, &RangeUpdated) == NULL ||
+        !RangeUpdated;
+}
+
+_IRQL_requires_max_(DISPATCH_LEVEL)
+void
+QuicAckTrackerAckPacket(
+    _Inout_ QUIC_ACK_TRACKER* Tracker,
+    _In_ uint64_t PacketNumber,
+    _In_ BOOLEAN AckElicitingPayload
+    )
+{
+    QUIC_CONNECTION* Connection = QuicAckTrackerGetPacketSpace(Tracker)->Connection;
+    _Analysis_assume_(Connection != NULL);
+
+    QUIC_DBG_ASSERT(PacketNumber <= QUIC_VAR_INT_MAX);
+
+    uint64_t CurLargestPacketNumber;
+    if (QuicRangeGetMaxSafe(&Tracker->PacketNumbersToAck, &CurLargestPacketNumber) &&
+        CurLargestPacketNumber + 1 != PacketNumber) {
+        //
+        // Any time the next expected packet number doesn't match the one we
+        // received, we consider it reordering.
+        //
+        Connection->Stats.Recv.ReorderedPackets++;
+    }
+
+    if (!QuicRangeAddValue(&Tracker->PacketNumbersToAck, PacketNumber)) {
+        //
+        // Allocation failure. Fatal error for the connection in this case.
+        //
+        QuicConnTransportError(Connection, QUIC_ERROR_INTERNAL_ERROR);
+        return;
+    }
+
+    QuicTraceLogVerbose(
+        PacketRxMarkedForAck,
+        "[%c][RX][%llu] Marked for ACK",
+        PtkConnPre(Connection),
+        PacketNumber);
+
+    QuicRangeValidate(&Tracker->PacketNumbersToAck);
+
+    BOOLEAN NewLargestPacketNumber =
+        PacketNumber == QuicRangeGetMax(&Tracker->PacketNumbersToAck);
+    if (NewLargestPacketNumber) {
+        Tracker->LargestPacketNumberRecvTime = QuicTimeUs64();
+    }
+
+    if (!AckElicitingPayload) {
+        goto Exit;
+    }
+
+    Tracker->AckElicitingPacketsToAcknowledge++;
+
+    if (Connection->Send.SendFlags & QUIC_CONN_SEND_FLAG_ACK) {
+        goto Exit; // Already queued to send an ACK, no more work to do.
+    }
+
+    //
+    // There are several conditions where we decide to send an ACK immediately:
+    //
+    //   1. We have received QUIC_MIN_ACK_SEND_NUMBER ACK eliciting packets.
+    //   2. We received an ACK eliciting packet that doesn't directly follow the
+    //      previously received packet number. So we assume there might have
+    //      been loss and should indicate this info to the peer.
+    //   3. The delayed ACK timer fires after the configured time.
+    //
+    // If we don't queue an immediate ACK and this is the first ACK eliciting
+    // packet received, we make sure the ACK delay timer is started.
+    //
+
+    if (Tracker->AckElicitingPacketsToAcknowledge >= QUIC_MIN_ACK_SEND_NUMBER ||
+        (NewLargestPacketNumber &&
+         QuicRangeSize(&Tracker->PacketNumbersToAck) > 1 && // There are more than two ranges, i.e. a gap somewhere.
+            QuicRangeGet(
+            &Tracker->PacketNumbersToAck,
+         QuicRangeSize(&Tracker->PacketNumbersToAck) - 1)->Count == 1)) { // The gap is right before the last packet number.
+        //
+        // Always send an ACK immediately if we have received enough ACK
+        // eliciting packets OR the latest one indicate a gap in the packet
+        // numbers, which likely means there was loss.
+        //
+        QuicSendSetSendFlag(&Connection->Send, QUIC_CONN_SEND_FLAG_ACK);
+
+    } else if (Tracker->AckElicitingPacketsToAcknowledge == 1) {
+        //
+        // We now have ACK eliciting payload to acknowledge but haven't met the
+        // criteria to send an ACK frame immediately, so just ensure the delayed
+        // ACK timer is running.
+        //
+        QuicSendStartDelayedAckTimer(&Connection->Send);
+    }
+
+Exit:
+
+    QuicSendValidate(&Connection->Send);
+}
+
+_IRQL_requires_max_(DISPATCH_LEVEL)
+BOOLEAN
+QuicAckTrackerAckFrameEncode(
+    _Inout_ QUIC_ACK_TRACKER* Tracker,
+    _Inout_ QUIC_PACKET_BUILDER* Builder
+    )
+{
+    QUIC_DBG_ASSERT(QuicAckTrackerHasPacketsToAck(Tracker));
+
+    uint64_t AckDelay =
+        QuicTimeDiff64(Tracker->LargestPacketNumberRecvTime, QuicTimeUs64());
+
+    AckDelay >>= Builder->Connection->AckDelayExponent;
+
+    if (!QuicAckFrameEncode(
+            &Tracker->PacketNumbersToAck,
+            AckDelay,
+            NULL, // No ECN right now.
+            &Builder->DatagramLength,
+            (uint16_t)Builder->Datagram->Length - Builder->EncryptionOverhead,
+            Builder->Datagram->Buffer)) {
+        return FALSE;
+    }
+
+    if (Tracker->AckElicitingPacketsToAcknowledge) {
+        Tracker->AckElicitingPacketsToAcknowledge = 0;
+        QuicSendUpdateAckState(&Builder->Connection->Send);
+    }
+
+    Tracker->LargestPacketNumberAcknowledged =
+        Builder->Metadata->Frames[Builder->Metadata->FrameCount].ACK.LargestAckedPacketNumber =
+        QuicRangeGetMax(&Tracker->PacketNumbersToAck);
+    (void)QuicPacketBuilderAddFrame(Builder, QUIC_FRAME_ACK, FALSE);
+
+    return TRUE;
+}
+
+_IRQL_requires_max_(DISPATCH_LEVEL)
+void
+QuicAckTrackerOnAckFrameAcked(
+    _Inout_ QUIC_ACK_TRACKER* Tracker,
+    _In_ uint64_t LargestAckedPacketNumber
+    )
+{
+    QUIC_CONNECTION* Connection = QuicAckTrackerGetPacketSpace(Tracker)->Connection;
+
+    //
+    // Drop all packet numbers less than or equal to the largest acknowledged
+    // packet number.
+    //
+    QuicRangeSetMin(
+        &Tracker->PacketNumbersToAck,
+        LargestAckedPacketNumber + 1);
+
+    if (!QuicAckTrackerHasPacketsToAck(Tracker) &&
+        Tracker->AckElicitingPacketsToAcknowledge) {
+        //
+        // If we received packets out of order and ended up sending an ACK for
+        // larger packet numbers before receiving the smaller ones, it's
+        // possible we will remove all the ACK ranges even though we haven't
+        // acknowledged the smaller one yet. In that case, we need to make sure
+        // have all other state match up to the ranges.
+        //
+        Tracker->AckElicitingPacketsToAcknowledge = 0;
+        QuicSendUpdateAckState(&Connection->Send);
+    }
+}