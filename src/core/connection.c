--- conflicted
+++ resolved
@@ -32,13 +32,9 @@
 --*/
 
 #include "precomp.h"
-<<<<<<< HEAD
-#include "connection.c.clog.h"
-=======
 #ifdef QUIC_CLOG
 #include "connection.c.clog.h"
 #endif
->>>>>>> af64e177
 
 typedef struct QUIC_RECEIVE_PROCESSING_STATE {
     BOOLEAN ResetIdleTimeout;
