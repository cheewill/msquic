/*++

    Copyright (c) Microsoft Corporation.
    Licensed under the MIT License.

Abstract:

    MsQuic API Unittest

--*/

#include "precomp.h"
#include "quic_trace.h"
<<<<<<< HEAD
#include "QuicTest.cpp.clog.h"
=======
>>>>>>> eaf136f3

//#define QUIC_TEST_DISABLE_DNS 1

#define OLD_SUPPORTED_VERSION       QUIC_VERSION_1_MS_H
#define LATEST_SUPPORTED_VERSION    QUIC_VERSION_LATEST_H

const uint16_t TestUdpPortBase = 0x8000;

const QuicAddr GetLocalAddr(int Family)
{
    return Family == 4 ? QuicAddr(AF_INET, true) : QuicAddr(AF_INET6, true);
}

void QuicTestInitialize()
{
#ifdef QUIC_NO_ENCRYPTION
    uint8_t Disabled = FALSE;
    if (QUIC_FAILED(
        MsQuic->SetParam(
            nullptr,
            QUIC_PARAM_LEVEL_GLOBAL,
            QUIC_PARAM_GLOBAL_ENCRYPTION,
            sizeof(Disabled),
            &Disabled))) {
<<<<<<< HEAD
        QuicTraceLogError(FN_quictest9eddd9dc5266f22ce5fe2958d12ddae0, "[test] Disabling encryption failed");
=======
        QuicTraceLogError(
            TestDisableEncryptionFailure,
            "[test] Disabling encryption failed");
>>>>>>> eaf136f3
    }
#endif
}

void QuicTestCleanup()
{
}

struct TestScopeLogger
{
    const char* Name;
    TestScopeLogger(const char* name) : Name(name) {
<<<<<<< HEAD
        QuicTraceLogInfo(FN_quictest0785c7e818b20fe296fb9343da4ad6c7, "[test]---> %s", Name);
    }
    ~TestScopeLogger() {
        QuicTraceLogInfo(FN_quictest3a72f018a4cf860262d89c7671534363, "[test]<--- %s", Name);
=======
        QuicTraceLogInfo(
            TestScopeEntry,
            "[test]---> %s",
            Name);
    }
    ~TestScopeLogger() {
        QuicTraceLogInfo(
            TestScopeExit,
            "[test]<--- %s",
            Name);
>>>>>>> eaf136f3
    }
};

_Function_class_(NEW_CONNECTION_CALLBACK)
static
void
ListenerDoNothingCallback(
    _In_ TestListener* /* Listener */,
    _In_ HQUIC /* ConnectionHandle */
    )
{
    TEST_FAILURE("This callback should never be called!");
}

_Function_class_(NEW_STREAM_CALLBACK)
static
void
ConnectionDoNothingCallback(
    _In_ TestConnection* /* Connection */,
    _In_ HQUIC /* StreamHandle */,
    _In_ QUIC_STREAM_OPEN_FLAGS /* Flags */
    )
{
    TEST_FAILURE("This callback should never be called!");
}

void QuicTestCreateListener()
{
    MsQuicSession Session;
    TEST_TRUE(Session.IsValid());

    {
        TestListener Listener(Session.Handle, ListenerDoNothingCallback);
        TEST_TRUE(Listener.IsValid());
    }
}

void QuicTestStartListener()
{
    MsQuicSession Session;
    TEST_TRUE(Session.IsValid());

    {
        TestListener Listener(Session.Handle, ListenerDoNothingCallback);
        TEST_TRUE(Listener.IsValid());
        TEST_QUIC_SUCCEEDED(Listener.Start());
    }

    {
        TestListener Listener(Session.Handle, ListenerDoNothingCallback);
        TEST_TRUE(Listener.IsValid());
        QuicAddr LocalAddress(AF_UNSPEC);
        TEST_QUIC_SUCCEEDED(Listener.Start(&LocalAddress.SockAddr));
    }
}

void QuicTestStartListenerMultiAlpns()
{
    MsQuicSession Session("MsQuicTest1", "MsQuicTest2");
    TEST_TRUE(Session.IsValid());

    {
        TestListener Listener(Session.Handle, ListenerDoNothingCallback);
        TEST_TRUE(Listener.IsValid());
        TEST_QUIC_SUCCEEDED(Listener.Start());
    }

    {
        TestListener Listener(Session.Handle, ListenerDoNothingCallback);
        TEST_TRUE(Listener.IsValid());
        QuicAddr LocalAddress(AF_UNSPEC);
        TEST_QUIC_SUCCEEDED(Listener.Start(&LocalAddress.SockAddr));
    }
}

void QuicTestStartListenerImplicit(_In_ int Family)
{
    MsQuicSession Session;
    TEST_TRUE(Session.IsValid());

    {
        TestListener Listener(Session.Handle, ListenerDoNothingCallback);
        TEST_TRUE(Listener.IsValid());

        QuicAddr LocalAddress(Family == 4 ? AF_INET : AF_INET6);
        TEST_QUIC_SUCCEEDED(Listener.Start(&LocalAddress.SockAddr));
    }
}

void QuicTestStartTwoListeners()
{
    MsQuicSession Session1;
    TEST_TRUE(Session1.IsValid());
    MsQuicSession Session2("MsQuicTest2");
    TEST_TRUE(Session2.IsValid());

    {
        TestListener Listener1(Session1.Handle, ListenerDoNothingCallback);
        TEST_TRUE(Listener1.IsValid());
        TEST_QUIC_SUCCEEDED(Listener1.Start());

        QuicAddr LocalAddress;
        TEST_QUIC_SUCCEEDED(Listener1.GetLocalAddr(LocalAddress));

        TestListener Listener2(Session2.Handle, ListenerDoNothingCallback);
        TEST_TRUE(Listener2.IsValid());
        TEST_QUIC_SUCCEEDED(Listener2.Start(&LocalAddress.SockAddr));
    }
}

void QuicTestStartTwoListenersSameALPN()
{
    MsQuicSession Session;
    TEST_TRUE(Session.IsValid());
    MsQuicSession Session2("MsQuicTest", "MsQuicTest2");
    TEST_TRUE(Session2.IsValid());

    {
        //
        // Both try to listen on the same, single ALPN
        //
        TestListener Listener1(Session.Handle, ListenerDoNothingCallback);
        TEST_TRUE(Listener1.IsValid());
        TEST_QUIC_SUCCEEDED(Listener1.Start());

        QuicAddr LocalAddress;
        TEST_QUIC_SUCCEEDED(Listener1.GetLocalAddr(LocalAddress));

        TestListener Listener2(Session.Handle, ListenerDoNothingCallback);
        TEST_TRUE(Listener2.IsValid());
        TEST_QUIC_STATUS(
            QUIC_STATUS_INVALID_STATE,
            Listener2.Start(&LocalAddress.SockAddr));
    }

    {
        //
        // First listener on two ALPNs and second overlaps one of those.
        //
        TestListener Listener1(Session2.Handle, ListenerDoNothingCallback);
        TEST_TRUE(Listener1.IsValid());
        TEST_QUIC_SUCCEEDED(Listener1.Start());

        QuicAddr LocalAddress;
        TEST_QUIC_SUCCEEDED(Listener1.GetLocalAddr(LocalAddress));

        TestListener Listener2(Session.Handle, ListenerDoNothingCallback);
        TEST_TRUE(Listener2.IsValid());
        TEST_QUIC_STATUS(
            QUIC_STATUS_INVALID_STATE,
            Listener2.Start(&LocalAddress.SockAddr));
    }

    {
        //
        // First listener on one ALPN and second with two (one that overlaps).
        //
        TestListener Listener1(Session.Handle, ListenerDoNothingCallback);
        TEST_TRUE(Listener1.IsValid());
        TEST_QUIC_SUCCEEDED(Listener1.Start());

        QuicAddr LocalAddress;
        TEST_QUIC_SUCCEEDED(Listener1.GetLocalAddr(LocalAddress));

        TestListener Listener2(Session2.Handle, ListenerDoNothingCallback);
        TEST_TRUE(Listener2.IsValid());
        TEST_QUIC_STATUS(
            QUIC_STATUS_INVALID_STATE,
            Listener2.Start(&LocalAddress.SockAddr));
    }
}

void QuicTestStartListenerExplicit(_In_ int Family)
{
    MsQuicSession Session;
    TEST_TRUE(Session.IsValid());

    {
        TestListener Listener(Session.Handle, ListenerDoNothingCallback);
        TEST_TRUE(Listener.IsValid());

        QuicAddr LocalAddress(GetLocalAddr(Family), TestUdpPortBase);
        QUIC_STATUS Status = QUIC_STATUS_ADDRESS_IN_USE;
        while (Status == QUIC_STATUS_ADDRESS_IN_USE) {
            LocalAddress.IncrementPort();
            Status = Listener.Start(&LocalAddress.SockAddr);
        }
        TEST_QUIC_SUCCEEDED(Status);
    }
}

void QuicTestCreateConnection()
{
    MsQuicSession Session;
    TEST_TRUE(Session.IsValid());

    {
        TestConnection Connection(Session.Handle, ConnectionDoNothingCallback, false);
        TEST_TRUE(Connection.IsValid());
    }
}

void QuicTestBindConnectionImplicit(_In_ int Family)
{
    MsQuicSession Session;
    TEST_TRUE(Session.IsValid());

    {
        TestConnection Connection(Session.Handle, ConnectionDoNothingCallback, false);
        TEST_TRUE(Connection.IsValid());

        QuicAddr LocalAddress(Family == 4 ? AF_INET : AF_INET6);
        TEST_QUIC_SUCCEEDED(Connection.SetLocalAddr(LocalAddress));
    }
}

void QuicTestBindConnectionExplicit(_In_ int Family)
{
    MsQuicSession Session;
    TEST_TRUE(Session.IsValid());

    {
        TestConnection Connection(Session.Handle, ConnectionDoNothingCallback, false);
        TEST_TRUE(Connection.IsValid());

        QuicAddr LocalAddress(GetLocalAddr(Family), TestUdpPortBase);
        QUIC_STATUS Status = QUIC_STATUS_ADDRESS_IN_USE;
        while (Status == QUIC_STATUS_ADDRESS_IN_USE) {
            LocalAddress.IncrementPort();
            Status = Connection.SetLocalAddr(LocalAddress);
        }
        TEST_QUIC_SUCCEEDED(Status);
    }
}

struct ServerAcceptContext {
    QUIC_EVENT NewConnectionReady;
    TestConnection** NewConnection;
    ServerAcceptContext(TestConnection** _NewConnection) :
        NewConnection(_NewConnection) {
        QuicEventInitialize(&NewConnectionReady, TRUE, FALSE);
    }
    ~ServerAcceptContext() {
        QuicEventUninitialize(NewConnectionReady);
    }
};

_Function_class_(NEW_CONNECTION_CALLBACK)
static
void
ListenerAcceptConnection(
    _In_ TestListener* Listener,
    _In_ HQUIC ConnectionHandle
    )
{
    ServerAcceptContext* AcceptContext = (ServerAcceptContext*)Listener->Context;
    if (AcceptContext == nullptr) { // Prime Resumption scenario.
        auto NewConnection = new TestConnection(ConnectionHandle, ConnectionDoNothingCallback, true, true);
        if (NewConnection == nullptr || !NewConnection->IsValid()) {
            TEST_FAILURE("Failed to accept new TestConnection.");
            delete NewConnection;
            MsQuic->ConnectionClose(ConnectionHandle);
        }
        return;
    }
    if (*AcceptContext->NewConnection != nullptr) { // Retry scenario.
        delete *AcceptContext->NewConnection;
        *AcceptContext->NewConnection = nullptr;
    }
    *AcceptContext->NewConnection = new TestConnection(ConnectionHandle, ConnectionDoNothingCallback, true);
    if (*AcceptContext->NewConnection == nullptr || !(*AcceptContext->NewConnection)->IsValid()) {
        TEST_FAILURE("Failed to accept new TestConnection.");
        delete *AcceptContext->NewConnection;
        *AcceptContext->NewConnection = nullptr;
        MsQuic->ConnectionClose(ConnectionHandle);
    }
    QuicEventSet(AcceptContext->NewConnectionReady);
}

struct StatelessRetryHelper
{
    bool DoRetry;
    StatelessRetryHelper(bool Enabled) : DoRetry(Enabled) {
        if (DoRetry) {
            uint16_t value = 0;
            TEST_QUIC_SUCCEEDED(
                MsQuic->SetParam(
                    nullptr,
                    QUIC_PARAM_LEVEL_GLOBAL,
                    QUIC_PARAM_GLOBAL_RETRY_MEMORY_PERCENT,
                    sizeof(value),
                    &value));
        }
    }
    ~StatelessRetryHelper() {
        if (DoRetry) {
            uint16_t value = 65;
            TEST_QUIC_SUCCEEDED(
                MsQuic->SetParam(
                    nullptr,
                    QUIC_PARAM_LEVEL_GLOBAL,
                    QUIC_PARAM_GLOBAL_RETRY_MEMORY_PERCENT,
                    sizeof(value),
                    &value));
        }
    }
};

#define PRIVATE_TP_TYPE   77
#define PRIVATE_TP_LENGTH 2345

struct PrivateTransportHelper : QUIC_PRIVATE_TRANSPORT_PARAMETER
{
    PrivateTransportHelper(bool Enabled) {
        if (Enabled) {
            Type = PRIVATE_TP_TYPE;
            Length = PRIVATE_TP_LENGTH;
            Buffer = new uint8_t[PRIVATE_TP_LENGTH];
            TEST_TRUE(Buffer != nullptr);
        } else {
            Buffer = nullptr;
        }
    }
    ~PrivateTransportHelper() {
        delete [] Buffer;
    }
};

void
QuicTestConnect(
    _In_ int Family,
    _In_ bool ServerStatelessRetry,
    _In_ bool ClientUsesOldVersion,
    _In_ bool ClientRebind,
    _In_ bool ChangeMaxStreamID,
    _In_ bool MultipleALPNs,
    _In_ bool AsyncSecConfig,
    _In_ bool MultiPacketClientInitial,
    _In_ bool SessionResumption
    )
{
    MsQuicSession Session;
    TEST_TRUE(Session.IsValid());
    TEST_QUIC_SUCCEEDED(Session.SetPeerBidiStreamCount(4));
    MsQuicSession Session2("MsQuicTest2", "MsQuicTest");
    TEST_TRUE(Session2.IsValid());
    TEST_QUIC_SUCCEEDED(Session2.SetPeerBidiStreamCount(4));

    StatelessRetryHelper RetryHelper(ServerStatelessRetry);
    PrivateTransportHelper TpHelper(MultiPacketClientInitial);

    {
        TestListener Listener(
            MultipleALPNs ? Session2.Handle : Session.Handle,
            ListenerAcceptConnection,
            AsyncSecConfig);
        TEST_TRUE(Listener.IsValid());

        QUIC_ADDRESS_FAMILY QuicAddrFamily = (Family == 4) ? AF_INET : AF_INET6;
        QuicAddr ServerLocalAddr(QuicAddrFamily);
        TEST_QUIC_SUCCEEDED(Listener.Start(&ServerLocalAddr.SockAddr));
        TEST_QUIC_SUCCEEDED(Listener.GetLocalAddr(ServerLocalAddr));

        if (SessionResumption) {
            TestScopeLogger logScope("PrimeResumption");
            {
                TestConnection Client(
                    Session.Handle,
                    ConnectionDoNothingCallback,
                    false);
                TEST_TRUE(Client.IsValid());
                #if QUIC_TEST_DISABLE_DNS
                QuicAddr RemoteAddr(QuicAddrFamily, true);
                TEST_QUIC_SUCCEEDED(Client.SetRemoteAddr(RemoteAddr));
                #endif
                TEST_QUIC_SUCCEEDED(
                    Client.Start(
                        QuicAddrFamily,
                        QUIC_LOCALHOST_FOR_AF(QuicAddrFamily),
                        QuicAddrGetPort(&ServerLocalAddr.SockAddr)));
                if (!Client.WaitForConnectionComplete()) {
                    return;
                }
                TEST_TRUE(Client.GetIsConnected());
                if (!Client.WaitForZeroRttTicket()) {
                    return;
                }
                Client.Shutdown(QUIC_CONNECTION_SHUTDOWN_FLAG_NONE, QUIC_TEST_NO_ERROR);
                if (!Client.WaitForShutdownComplete()) {
                    return;
                }
            }
        }

        {
            UniquePtr<TestConnection> Server;
            ServerAcceptContext ServerAcceptCtx((TestConnection**)&Server);
            Listener.Context = &ServerAcceptCtx;

            {
                TestConnection Client(
                    Session.Handle,
                    ConnectionDoNothingCallback,
                    false);
                TEST_TRUE(Client.IsValid());

                if (ClientUsesOldVersion) {
                    TEST_QUIC_SUCCEEDED(
                        Client.SetQuicVersion(OLD_SUPPORTED_VERSION));
                }

                if (MultiPacketClientInitial) {
                    TEST_QUIC_SUCCEEDED(
                        Client.SetTestTransportParameter(&TpHelper));
                }

                if (SessionResumption) {
                    Client.SetExpectedResumed(true);
                }

                #if QUIC_TEST_DISABLE_DNS
                QuicAddr RemoteAddr(QuicAddrFamily, true);
                TEST_QUIC_SUCCEEDED(Client.SetRemoteAddr(RemoteAddr));
                #endif

                TEST_QUIC_SUCCEEDED(
                    Client.Start(
                        QuicAddrFamily,
                        QUIC_LOCALHOST_FOR_AF(QuicAddrFamily),
                        QuicAddrGetPort(&ServerLocalAddr.SockAddr)));

                if (AsyncSecConfig) {
                    if (!QuicEventWaitWithTimeout(ServerAcceptCtx.NewConnectionReady, TestWaitTimeout)) {
                        TEST_FAILURE("Timed out waiting for server accept.");
                    } else if (Server == nullptr) {
                        TEST_FAILURE("Failed to accept server connection.");
                    } else {
                        TEST_QUIC_SUCCEEDED(
                            Server->SetSecurityConfig(SecurityConfig));
                    }
                }

                if (!Client.WaitForConnectionComplete()) {
                    return;
                }
                TEST_TRUE(Client.GetIsConnected());

                TEST_NOT_EQUAL(nullptr, Server);
                if (!Server->WaitForConnectionComplete()) {
                    return;
                }
                TEST_TRUE(Server->GetIsConnected());

                if (ClientUsesOldVersion) {
                    TEST_EQUAL(Server->GetQuicVersion(), OLD_SUPPORTED_VERSION);
                } else {
                    TEST_EQUAL(Server->GetQuicVersion(), LATEST_SUPPORTED_VERSION);
                }

                if (SessionResumption) {
                    TEST_TRUE(Client.GetResumed());
                    TEST_TRUE(Server->GetResumed());
                }

                TEST_EQUAL(
                    Server->GetPeerBidiStreamCount(),
                    Client.GetLocalBidiStreamCount());

                if (ClientRebind) {
                    QuicAddr NewLocalAddr(QuicAddrFamily);
                    TEST_QUIC_SUCCEEDED(Client.SetLocalAddr(NewLocalAddr));
                    QuicSleep(100);
                    TEST_QUIC_SUCCEEDED(Client.GetLocalAddr(NewLocalAddr));
                    TEST_FALSE(Client.GetIsShutdown());

                    bool ServerAddressUpdated = false;
                    uint32_t Try = 0;
                    do {
                        if (Try != 0) {
                            QuicSleep(200);
                        }
                        QuicAddr ServerRemoteAddr;
                        TEST_QUIC_SUCCEEDED(Server->GetRemoteAddr(ServerRemoteAddr));
                        if (Server->GetPeerAddrChanged() &&
                            QuicAddrCompare(&NewLocalAddr.SockAddr, &ServerRemoteAddr.SockAddr)) {
                            ServerAddressUpdated = true;
                            break;
                        }
                    } while (++Try <= 3);
                    TEST_TRUE(ServerAddressUpdated);
                }

                if (ChangeMaxStreamID) {
                    TEST_QUIC_SUCCEEDED(Client.SetPeerBidiStreamCount(101));
                    TEST_EQUAL(101, Client.GetPeerBidiStreamCount());
                    QuicSleep(100);
                    TEST_EQUAL(101, Server->GetLocalBidiStreamCount());

                    TEST_QUIC_SUCCEEDED(Server->SetPeerBidiStreamCount(100));
                    TEST_EQUAL(100, Server->GetPeerBidiStreamCount());
                    QuicSleep(100);
                    TEST_EQUAL(100, Client.GetLocalBidiStreamCount());
                }

                Client.Shutdown(QUIC_CONNECTION_SHUTDOWN_FLAG_NONE, QUIC_TEST_NO_ERROR);
                if (!Client.WaitForShutdownComplete()) {
                    return;
                }

                TEST_FALSE(Client.GetPeerClosed());
                TEST_FALSE(Client.GetTransportClosed());
            }

#if !QUIC_SEND_FAKE_LOSS
            TEST_TRUE(Server->GetPeerClosed());
            TEST_EQUAL(Server->GetPeerCloseErrorCode(), QUIC_TEST_NO_ERROR);
#endif
        }
    }
}

/*
    Helper function to estimate a maximum timeout for a test with a
    particular payload length.
*/
uint32_t
EstimateTimeoutMs(uint64_t Length)
{
    const uint64_t EstimatedHandshakeTime = 2000;
    const uint64_t EstimatedStreamOverhead = 1000;
    const uint64_t EstimatedRateBps = 1 * 1000 * 1000; // 1 MBps

    uint64_t TimeoutMs =
        EstimatedHandshakeTime +
        EstimatedStreamOverhead +
        (1000 * Length) / EstimatedRateBps;
#if QUIC_SEND_FAKE_LOSS
    TimeoutMs *= 10 * 100 * 100 / ((100 - QUIC_SEND_FAKE_LOSS) * (100 - QUIC_SEND_FAKE_LOSS));
#endif
    return (uint32_t)TimeoutMs;
}

struct PingStats
{
    const uint64_t PayloadLength;
    const uint32_t ConnectionCount;
    const uint32_t StreamCount;
    const bool UnidirectionalStreams;
    const bool ServerInitiatedStreams;
    const bool ZeroRtt;
    const bool AllowDataIncomplete;
    const bool ServerKeyUpdate;
    const QUIC_STATUS ExpectedCloseStatus;

    volatile long ConnectionsComplete;

    QUIC_EVENT CompletionEvent;

    PingStats(
        uint64_t _PayloadLength,
        uint32_t _ConnectionCount,
        uint32_t _StreamCount,
        bool _UnidirectionalStreams,
        bool _ServerInitiatedStreams,
        bool _ZeroRtt,
        bool _AllowDataIncomplete = false,
        QUIC_STATUS _ExpectedCloseStatus = QUIC_STATUS_SUCCESS,
        bool _ServerKeyUpdate = false
        ) :
        PayloadLength(_PayloadLength),
        ConnectionCount(_ConnectionCount),
        StreamCount(_StreamCount),
        UnidirectionalStreams(_UnidirectionalStreams),
        ServerInitiatedStreams(_ServerInitiatedStreams),
        ZeroRtt(_ZeroRtt),
        AllowDataIncomplete(_AllowDataIncomplete),
        ExpectedCloseStatus(_ExpectedCloseStatus),
        ServerKeyUpdate(_ServerKeyUpdate),
        ConnectionsComplete(0)
    {
        QuicEventInitialize(&CompletionEvent, FALSE, FALSE);
    }

    ~PingStats() {
        QuicEventUninitialize(CompletionEvent);
        QuicZeroMemory(&CompletionEvent, sizeof(CompletionEvent));
    }
};

struct PingConnState
{
    PingStats* Stats;
    TestConnection* Connection;
    volatile long StreamsComplete;

    ~PingConnState() {
        Stats = nullptr;
        Connection = nullptr;
    }

    PingStats* GetPingStats() { return Stats; }

    PingConnState(PingStats* stats, TestConnection* connection) :
        Stats(stats), Connection(connection), StreamsComplete(0)
    { }

    void OnStreamComplete() {
        if ((uint32_t)InterlockedIncrement(&StreamsComplete) == Stats->StreamCount) {
            if ((uint32_t)InterlockedIncrement(&Stats->ConnectionsComplete) == Stats->ConnectionCount) {
                QuicEventSet(Stats->CompletionEvent);
            }
        }
    }
};

_Function_class_(STREAM_SHUTDOWN_CALLBACK)
static
void
PingStreamShutdown(
    _In_ TestStream* Stream
    )
{
    TestScopeLogger logScope(__FUNCTION__);

    PingConnState* ConnState = (PingConnState*)Stream->Context;

    // TODO - More Validation
    if (!Stream->GetSendShutdown()) {
        TEST_FAILURE("Send path not shutdown.");
    }
    if (!ConnState->GetPingStats()->AllowDataIncomplete) {
        if (!Stream->GetAllDataSent()) {
            TEST_FAILURE("Not all data sent.");
        }
        if (!Stream->GetAllDataReceived()) {
            TEST_FAILURE("Not all data received.");
        }
    }

#if !QUIC_SEND_FAKE_LOSS
    if (!ConnState->GetPingStats()->ServerInitiatedStreams &&
        ConnState->GetPingStats()->ZeroRtt) {
        if (Stream->GetBytesReceived() != 0 && // TODO - Support 0-RTT indication for Stream Open callback.
            !Stream->GetUsedZeroRtt()) {
            TEST_FAILURE("0-RTT wasn't used for stream data.");
        }
    }
#endif

    if (ConnState->StreamsComplete > 0 && ConnState->StreamsComplete % 2 == 0 && ConnState->Stats->ServerKeyUpdate) {
        if (QUIC_FAILED(ConnState->Connection->ForceKeyUpdate())) {
            TEST_FAILURE("Server ForceKeyUpdate failed.");
        }
    }

    ConnState->OnStreamComplete();

    delete Stream;
}

bool
SendPingBurst(
    _In_ TestConnection* Connection,
    _In_ uint32_t StreamCount,
    _In_ uint64_t PayloadLength
    )
{
    TestScopeLogger logScope(__FUNCTION__);

    for (uint32_t i = 0; i < StreamCount; ++i) {
        auto Stream =
            Connection->NewStream(
                PingStreamShutdown,
                ((PingConnState*)Connection->Context)->Stats->UnidirectionalStreams ?
                    QUIC_STREAM_OPEN_FLAG_UNIDIRECTIONAL : QUIC_STREAM_OPEN_FLAG_NONE);
        if (Stream == nullptr) {
            return false;
        }
        Stream->Context = Connection->Context;
        if (!Stream->StartPing(PayloadLength)) {
            return false;
        }
    }

    return true;
}

_Function_class_(CONN_SHUTDOWN_COMPLETE_CALLBACK)
static
void
PingConnectionShutdown(
    _In_ TestConnection* Connection
    )
{
    auto ConnState = (PingConnState*)Connection->Context;
    if (ConnState->GetPingStats()->ExpectedCloseStatus == QUIC_STATUS_SUCCESS) {
        TEST_FALSE(Connection->GetTransportClosed());
        TEST_FALSE(Connection->GetPeerClosed());
    }
    delete ConnState;
}

_Function_class_(NEW_STREAM_CALLBACK)
static
void
ConnectionAcceptPingStream(
    _In_ TestConnection* Connection,
    _In_ HQUIC StreamHandle,
    _In_ QUIC_STREAM_OPEN_FLAGS Flags
    )
{
    TestScopeLogger logScope(__FUNCTION__);
    auto Stream = TestStream::FromStreamHandle(StreamHandle, PingStreamShutdown, Flags);
    if (Stream == nullptr || !Stream->IsValid()) {
        delete Stream;
        TEST_FAILURE("Failed to accept new TestStream.");
    } else {
        Stream->Context = Connection->Context;
    }
}

_Function_class_(NEW_CONNECTION_CALLBACK)
static
void
ListenerAcceptPingConnection(
    _In_ TestListener* Listener,
    _In_ HQUIC ConnectionHandle
    )
{
    TestScopeLogger logScope(__FUNCTION__);

    if (Listener->Context != nullptr) {
        auto Connection = new TestConnection(ConnectionHandle, ConnectionAcceptPingStream, true, true);
        if (Connection == nullptr || !(Connection)->IsValid()) {
            TEST_FAILURE("Failed to accept new TestConnection.");
            delete Connection;
            MsQuic->ConnectionClose(ConnectionHandle);
            return;
        }

        auto Stats = (PingStats*)Listener->Context;
        Connection->Context = new PingConnState(Stats, Connection);
        Connection->SetShutdownCompleteCallback(PingConnectionShutdown);
        Connection->SetExpectedResumed(Stats->ZeroRtt);
        if (Stats->ExpectedCloseStatus != QUIC_STATUS_SUCCESS) {
            Connection->SetExpectedTransportCloseStatus(Stats->ExpectedCloseStatus);
            if (Stats->ExpectedCloseStatus == QUIC_STATUS_CONNECTION_TIMEOUT) {
                Connection->SetDisconnectTimeout(1000); // ms
            }
        }

        if (Stats->ServerInitiatedStreams) {
            SendPingBurst(
                Connection,
                Stats->StreamCount,
                Stats->PayloadLength);
        }

    } else {
        auto Connection = new TestConnection(ConnectionHandle, ConnectionDoNothingCallback, true, true);
        if (Connection == nullptr || !(Connection)->IsValid()) {
            TEST_FAILURE("Failed to accept new TestConnection.");
            delete Connection;
            MsQuic->ConnectionClose(ConnectionHandle);
            return;
        }
    }
}

TestConnection*
NewPingConnection(
    _In_ HQUIC SessionHandle,
    _In_ PingStats* ClientStats,
    _In_ bool UseSendBuffer
    )
{
    TestScopeLogger logScope(__FUNCTION__);

    auto Connection = new TestConnection(SessionHandle, ConnectionAcceptPingStream, false, true, UseSendBuffer);
    if (Connection == nullptr || !(Connection)->IsValid()) {
        TEST_FAILURE("Failed to create new TestConnection.");
        delete Connection;
        return nullptr;
    }

    Connection->Context = new PingConnState(ClientStats, Connection);
    Connection->SetShutdownCompleteCallback(PingConnectionShutdown);
    Connection->SetExpectedResumed(ClientStats->ZeroRtt);

    if (ClientStats->ServerInitiatedStreams) {
        Connection->SetPeerUnidiStreamCount((uint16_t)ClientStats->StreamCount);
        Connection->SetPeerBidiStreamCount((uint16_t)ClientStats->StreamCount);
    }

    if (ClientStats->ConnectionCount > 1) {
        Connection->SetShareUdpBinding(true);
    }

    return Connection;
}

void
QuicTestConnectAndPing(
    _In_ int Family,
    _In_ uint64_t Length,
    _In_ uint32_t ConnectionCount,
    _In_ uint32_t StreamCount,
    _In_ uint32_t StreamBurstCount,
    _In_ uint32_t StreamBurstDelayMs,
    _In_ bool ServerStatelessRetry,
    _In_ bool /* ClientRebind */, // TODO - Use this
    _In_ bool ClientZeroRtt,
    _In_ bool ServerRejectZeroRtt,
    _In_ bool UseSendBuffer,
    _In_ bool UnidirectionalStreams,
    _In_ bool ServerInitiatedStreams
    )
{
    const uint32_t TimeoutMs = EstimateTimeoutMs(Length) * StreamBurstCount;
    const uint16_t TotalStreamCount = (uint16_t)(StreamCount * StreamBurstCount);

    PingStats ServerStats(Length, ConnectionCount, TotalStreamCount, UnidirectionalStreams, ServerInitiatedStreams, ClientZeroRtt && !ServerRejectZeroRtt, false, QUIC_STATUS_SUCCESS);
    PingStats ClientStats(Length, ConnectionCount, TotalStreamCount, UnidirectionalStreams, ServerInitiatedStreams, ClientZeroRtt && !ServerRejectZeroRtt);

    MsQuicSession Session;
    TEST_TRUE(Session.IsValid());
    Session.SetAutoCleanup();
    if (!ServerInitiatedStreams) {
        TEST_QUIC_SUCCEEDED(Session.SetPeerUnidiStreamCount(TotalStreamCount));
        TEST_QUIC_SUCCEEDED(Session.SetPeerBidiStreamCount(TotalStreamCount));
    }

    if (ServerRejectZeroRtt) {
        uint8_t NewTicketKey[44] = {1};
        TEST_QUIC_SUCCEEDED(Session.SetTlsTicketKey(NewTicketKey));
    }

    StatelessRetryHelper RetryHelper(ServerStatelessRetry);

    {
        TestListener Listener(Session.Handle, ListenerAcceptPingConnection, false, UseSendBuffer);
        TEST_TRUE(Listener.IsValid());
        TEST_QUIC_SUCCEEDED(Listener.Start());

        QUIC_ADDRESS_FAMILY QuicAddrFamily = (Family == 4) ? AF_INET : AF_INET6;
        QuicAddr ServerLocalAddr;
        TEST_QUIC_SUCCEEDED(Listener.GetLocalAddr(ServerLocalAddr));

        if (ClientZeroRtt) {
            TestScopeLogger logScope("PrimeZeroRtt");
            {
                TestConnection Client(Session.Handle, ConnectionDoNothingCallback, false);
                TEST_TRUE(Client.IsValid());
                #if QUIC_TEST_DISABLE_DNS
                QuicAddr RemoteAddr(QuicAddrFamily, true);
                TEST_QUIC_SUCCEEDED(Client.SetRemoteAddr(RemoteAddr));
                #endif
                TEST_QUIC_SUCCEEDED(
                    Client.Start(
                        QuicAddrFamily,
                        QUIC_LOCALHOST_FOR_AF(QuicAddrFamily),
                        QuicAddrGetPort(&ServerLocalAddr.SockAddr)));
                if (!Client.WaitForConnectionComplete()) {
                    return;
                }
                TEST_TRUE(Client.GetIsConnected());
                if (!Client.WaitForZeroRttTicket()) {
                    return;
                }
                Client.Shutdown(QUIC_CONNECTION_SHUTDOWN_FLAG_NONE, QUIC_TEST_NO_ERROR);
                if (!Client.WaitForShutdownComplete()) {
                    return;
                }
            }
        }

        if (ServerRejectZeroRtt) {
            uint8_t NewTicketKey[44] = {0};
            TEST_QUIC_SUCCEEDED(Session.SetTlsTicketKey(NewTicketKey));
        }

        Listener.Context = &ServerStats;

        UniquePtrArray<TestConnection*> Connections(new TestConnection*[ConnectionCount]);

        for (uint32_t i = 0; i < ClientStats.ConnectionCount; ++i) {
            Connections.get()[i] =
                NewPingConnection(
                    Session.Handle,
                    &ClientStats,
                    UseSendBuffer);
            if (Connections.get()[i] == nullptr) {
                return;
            }
        }

        QuicAddr LocalAddr;
        for (uint32_t j = 0; j < StreamBurstCount; ++j) {
            if (j != 0) {
                QuicSleep(StreamBurstDelayMs);
            }

            for (uint32_t i = 0; i < ClientStats.ConnectionCount; ++i) {
                if (!ServerInitiatedStreams &&
                    !SendPingBurst(
                        Connections.get()[i],
                        StreamCount,
                        Length)) {
                    return;
                }

                if (j == 0) {
                    QuicAddr RemoteAddr(QuicAddrFamily, true);
                    TEST_QUIC_SUCCEEDED(Connections.get()[i]->SetRemoteAddr(RemoteAddr));

                    if (i != 0) {
                        Connections.get()[i]->SetLocalAddr(LocalAddr);
                    }
                    TEST_QUIC_SUCCEEDED(
                        Connections.get()[i]->Start(
                            QuicAddrFamily,
                            ClientZeroRtt ? QUIC_LOCALHOST_FOR_AF(QuicAddrFamily) : nullptr,
                            QuicAddrGetPort(&ServerLocalAddr.SockAddr)));
                    if (i == 0) {
                        Connections.get()[i]->GetLocalAddr(LocalAddr);
                    }
                }
            }
        }

        if (!QuicEventWaitWithTimeout(ClientStats.CompletionEvent, TimeoutMs)) {
            TEST_FAILURE("Wait for clients to complete timed out after %u ms.", TimeoutMs);
            return;
        }

        if (!QuicEventWaitWithTimeout(ServerStats.CompletionEvent, TimeoutMs)) {
            TEST_FAILURE("Wait for server to complete timed out after %u ms.", TimeoutMs);
            return;
        }
    }
}

void
QuicTestConnectAndIdle(
    _In_ bool EnableKeepAlive
    )
{
    MsQuicSession Session;
    TEST_TRUE(Session.IsValid());
    TEST_QUIC_SUCCEEDED(Session.SetIdleTimeout(3000));

    {
        TestListener Listener(Session.Handle, ListenerAcceptConnection);
        TEST_TRUE(Listener.IsValid());
        TEST_QUIC_SUCCEEDED(Listener.Start());

        QuicAddr ServerLocalAddr;
        TEST_QUIC_SUCCEEDED(Listener.GetLocalAddr(ServerLocalAddr));

        {
            UniquePtr<TestConnection> Server;
            ServerAcceptContext ServerAcceptCtx((TestConnection**)&Server);
            Listener.Context = &ServerAcceptCtx;

            {
                TestConnection Client(
                    Session.Handle,
                    ConnectionDoNothingCallback,
                    false);
                TEST_TRUE(Client.IsValid());

                if (!EnableKeepAlive) {
                    Client.SetExpectedTransportCloseStatus(QUIC_STATUS_CONNECTION_IDLE);
                }

                #if QUIC_TEST_DISABLE_DNS
                QuicAddr RemoteAddr(AF_INET, true);
                TEST_QUIC_SUCCEEDED(Client.SetRemoteAddr(RemoteAddr));
                #endif

                TEST_QUIC_SUCCEEDED(
                    Client.Start(
                        AF_UNSPEC,
                        QUIC_LOCALHOST_FOR_AF(ServerLocalAddr.SockAddr.si_family),
                        QuicAddrGetPort(&ServerLocalAddr.SockAddr)));

                if (!Client.WaitForConnectionComplete()) {
                    return;
                }
                TEST_TRUE(Client.GetIsConnected());

                TEST_NOT_EQUAL(nullptr, Server);
                if (!EnableKeepAlive) {
                    Server->SetExpectedTransportCloseStatus(QUIC_STATUS_CONNECTION_IDLE);
                }
                if (!Server->WaitForConnectionComplete()) {
                    return;
                }
                TEST_TRUE(Server->GetIsConnected());

                if (EnableKeepAlive) {
                    TEST_QUIC_SUCCEEDED(Client.SetKeepAlive(1000));
                }

                QuicSleep(4000); // Wait for the first idle period to expire.

                if (EnableKeepAlive) {
                    TEST_FALSE(Client.GetIsShutdown());
                    TEST_FALSE(Server->GetIsShutdown());

                    Client.Shutdown(QUIC_CONNECTION_SHUTDOWN_FLAG_NONE, QUIC_TEST_NO_ERROR);
                    if (!Client.WaitForShutdownComplete()) {
                        return;
                    }

                    TEST_FALSE(Client.GetPeerClosed());
                    TEST_FALSE(Client.GetTransportClosed());

#if !QUIC_SEND_FAKE_LOSS
                    TEST_TRUE(Server->GetPeerClosed());
                    TEST_EQUAL(Server->GetPeerCloseErrorCode(), QUIC_TEST_NO_ERROR);
#endif
                } else {
                    TEST_TRUE(Client.GetIsShutdown());
                    TEST_TRUE(Server->GetIsShutdown());
                    TEST_TRUE(Client.GetTransportClosed());
                    TEST_TRUE(Server->GetTransportClosed());
                }
            }
        }
    }
}

void
QuicTestServerDisconnect(
    void
    )
{
    PingStats ServerStats(UINT64_MAX - 1, 1, 1, TRUE, TRUE, FALSE, TRUE, QUIC_STATUS_CONNECTION_TIMEOUT);
    PingStats ClientStats(UINT64_MAX - 1, 1, 1, TRUE, TRUE, FALSE, TRUE);

    {
        MsQuicSession Session;
        TEST_TRUE(Session.IsValid());
        TEST_QUIC_SUCCEEDED(Session.SetIdleTimeout(10000)); // Fallback (test failure) timeout

        {
            TestListener Listener(Session.Handle, ListenerAcceptPingConnection);
            TEST_TRUE(Listener.IsValid());
            Listener.Context = &ServerStats;
            TEST_QUIC_SUCCEEDED(Listener.Start());

            QuicAddr ServerLocalAddr;
            TEST_QUIC_SUCCEEDED(Listener.GetLocalAddr(ServerLocalAddr));

            {
                TestConnection* Client =
                    NewPingConnection(
                        Session.Handle,
                        &ClientStats,
                        FALSE);
                if (Client == nullptr) {
                    return;
                }
                TEST_QUIC_SUCCEEDED(Client->SetPeerUnidiStreamCount(1));

                #if QUIC_TEST_DISABLE_DNS
                QuicAddr RemoteAddr(AF_INET, true);
                TEST_QUIC_SUCCEEDED(Client->SetRemoteAddr(RemoteAddr));
                #endif

                TEST_QUIC_SUCCEEDED(
                    Client->Start(
                        ServerLocalAddr.SockAddr.si_family,
                        QUIC_LOCALHOST_FOR_AF(ServerLocalAddr.SockAddr.si_family),
                        QuicAddrGetPort(&ServerLocalAddr.SockAddr)));


                QuicSleep(100); // Sleep for a little bit.

                Client->Shutdown(QUIC_CONNECTION_SHUTDOWN_FLAG_SILENT, 0);
            }
        }
    } // Scope exit waits on Session closure, which waits for connection closures.
}

_Function_class_(STREAM_SHUTDOWN_CALLBACK)
static
void
IgnoreStreamShutdown(
    _In_ TestStream* Stream
    )
{
    delete Stream;
}

_Function_class_(NEW_STREAM_CALLBACK)
static
void
ConnectionAcceptAndIgnoreStream(
    _In_ TestConnection* Connection,
    _In_ HQUIC StreamHandle,
    _In_ QUIC_STREAM_OPEN_FLAGS Flags
    )
{
    TestScopeLogger logScope(__FUNCTION__);
    auto Stream = TestStream::FromStreamHandle(StreamHandle, IgnoreStreamShutdown, Flags);
    if (Stream == nullptr || !Stream->IsValid()) {
        delete Stream;
        TEST_FAILURE("Failed to accept new TestStream.");
    } else {
        Stream->Context = Connection->Context;
    }
}

_Function_class_(NEW_CONNECTION_CALLBACK)
static
void
ListenerAcceptConnectionAndStreams(
    _In_ TestListener* Listener,
    _In_ HQUIC ConnectionHandle
    )
{
    ServerAcceptContext* AcceptContext = (ServerAcceptContext*)Listener->Context;
    *AcceptContext->NewConnection = new TestConnection(ConnectionHandle, ConnectionAcceptAndIgnoreStream, true);
    if (*AcceptContext->NewConnection == nullptr || !(*AcceptContext->NewConnection)->IsValid()) {
        TEST_FAILURE("Failed to accept new TestConnection.");
        delete *AcceptContext->NewConnection;
        *AcceptContext->NewConnection = nullptr;
        MsQuic->ConnectionClose(ConnectionHandle);
    }
    QuicEventSet(AcceptContext->NewConnectionReady);
}

void
QuicTestClientDisconnect(
    bool StopListenerFirst
    )
{
    //
    // If the listener is stopped at the same time the server side of the
    // connection is silently closed, then the UDP binding will also be cleaned
    // up. This means the endpoint will no longer send Stateless Reset packets
    // back to the client as it continues to receive the client's UDP packets.
    //

    PingStats ClientStats(UINT64_MAX - 1, 1, 1, TRUE, FALSE, FALSE, TRUE,
        StopListenerFirst ? QUIC_STATUS_CONNECTION_TIMEOUT : QUIC_STATUS_ABORTED);

    {
        MsQuicSession Session;
        TEST_TRUE(Session.IsValid());
        TEST_QUIC_SUCCEEDED(Session.SetIdleTimeout(10000)); // Fallback (test failure) timeout
        TEST_QUIC_SUCCEEDED(Session.SetPeerUnidiStreamCount(1));

        {
            TestListener Listener(Session.Handle, ListenerAcceptConnectionAndStreams);
            TEST_TRUE(Listener.IsValid());
            TEST_QUIC_SUCCEEDED(Listener.Start());

            QuicAddr ServerLocalAddr;
            TEST_QUIC_SUCCEEDED(Listener.GetLocalAddr(ServerLocalAddr));

            TestConnection* Client;
            {
                UniquePtr<TestConnection> Server;
                ServerAcceptContext ServerAcceptCtx((TestConnection**)&Server);
                Listener.Context = &ServerAcceptCtx;

                Client =
                    NewPingConnection(
                        Session.Handle,
                        &ClientStats,
                        FALSE);
                if (Client == nullptr) {
                    return;
                }

                Client->SetExpectedTransportCloseStatus(ClientStats.ExpectedCloseStatus);
                TEST_QUIC_SUCCEEDED(Client->SetDisconnectTimeout(1000)); // ms

                if (!SendPingBurst(
                        Client,
                        ClientStats.StreamCount,
                        ClientStats.PayloadLength)) {
                    return;
                }

                #if QUIC_TEST_DISABLE_DNS
                QuicAddr RemoteAddr(AF_INET, true);
                TEST_QUIC_SUCCEEDED(Client->SetRemoteAddr(RemoteAddr));
                #endif

                TEST_QUIC_SUCCEEDED(
                    Client->Start(
                        AF_INET,
                        QUIC_LOCALHOST_FOR_AF(AF_INET),
                        QuicAddrGetPort(&ServerLocalAddr.SockAddr)));

                if (!Client->WaitForConnectionComplete()) {
                    return;
                }
                TEST_TRUE(Client->GetIsConnected());

                TEST_NOT_EQUAL(nullptr, Server);
                if (!Server->WaitForConnectionComplete()) {
                    return;
                }
                TEST_TRUE(Server->GetIsConnected());

                if (StopListenerFirst) {
                    Listener.Stop();
                }

                QuicSleep(15); // Sleep for just a bit.

                Server->Shutdown(QUIC_CONNECTION_SHUTDOWN_FLAG_SILENT, 0);
            }

            (void)Client->WaitForShutdownComplete();
        }
    } // Scope exit waits on Session closure, which waits for connection closures.
}

void
QuicTestConnectUnreachable(
    _In_ int Family
    )
{
    MsQuicSession Session;
    TEST_TRUE(Session.IsValid());

    {
        QUIC_ADDRESS_FAMILY QuicAddrFamily = (Family == 4) ? AF_INET : AF_INET6;

        TestConnection Client(
            Session.Handle,
            ConnectionDoNothingCallback,
            false);
        TEST_TRUE(Client.IsValid());

        #if QUIC_TEST_DISABLE_DNS
        QuicAddr RemoteAddr(Family == 4 ? AF_INET : AF_INET6, true);
        TEST_QUIC_SUCCEEDED(Client.SetRemoteAddr(RemoteAddr));
        #endif

        Client.SetExpectedTransportCloseStatus(QUIC_STATUS_UNREACHABLE);
        TEST_QUIC_SUCCEEDED(
            Client.Start(
                QuicAddrFamily,
                QUIC_LOCALHOST_FOR_AF(QuicAddrFamily),
                TestUdpPortBase - 1));
        if (!Client.WaitForConnectionComplete()) {
            return;
        }

        TEST_FALSE(Client.GetIsConnected());
        TEST_TRUE(Client.GetTransportClosed());
    }
}

void
QuicTestVersionNegotiation(
    _In_ int Family
    )
{
    MsQuicSession Session;
    TEST_TRUE(Session.IsValid());
    TEST_QUIC_SUCCEEDED(Session.SetIdleTimeout(3000));

    {
        TestListener Listener(Session.Handle, ListenerAcceptConnection);
        TEST_TRUE(Listener.IsValid());
        TEST_QUIC_SUCCEEDED(Listener.Start());

        QUIC_ADDRESS_FAMILY QuicAddrFamily = (Family == 4) ? AF_INET : AF_INET6;
        QuicAddr ServerLocalAddr;
        TEST_QUIC_SUCCEEDED(Listener.GetLocalAddr(ServerLocalAddr));

        {
            UniquePtr<TestConnection> Server;
            ServerAcceptContext ServerAcceptCtx((TestConnection**)&Server);
            Listener.Context = &ServerAcceptCtx;

            {
                TestConnection Client(
                    Session.Handle,
                    ConnectionDoNothingCallback,
                    false);
                TEST_TRUE(Client.IsValid());

                #if QUIC_TEST_DISABLE_DNS
                QuicAddr RemoteAddr(QuicAddrFamily, true);
                TEST_QUIC_SUCCEEDED(Client.SetRemoteAddr(RemoteAddr));
                #endif

                TEST_QUIC_SUCCEEDED(
                    Client.SetQuicVersion(168430090ul)); // Random reserved version to force VN.

                Client.SetExpectedTransportCloseStatus(QUIC_STATUS_VER_NEG_ERROR);
                TEST_QUIC_SUCCEEDED(
                    Client.Start(
                        QuicAddrFamily,
                        QUIC_LOCALHOST_FOR_AF(QuicAddrFamily),
                        QuicAddrGetPort(&ServerLocalAddr.SockAddr)));
                if (!Client.WaitForConnectionComplete()) {
                    return;
                }

                TEST_FALSE(Client.GetIsConnected());
                TEST_TRUE(Client.GetTransportClosed());

                TEST_EQUAL(nullptr, Server);
            }
        }
    }
}

void
QuicTestConnectBadAlpn(
    _In_ int Family
    )
{
    MsQuicSession GoodSession;
    TEST_TRUE(GoodSession.IsValid());
    TEST_QUIC_SUCCEEDED(GoodSession.SetIdleTimeout(3000));
    MsQuicSession BadSession("BadALPN"); // Incorrect ALPN
    TEST_TRUE(BadSession.IsValid());

    {
        TestListener Listener(GoodSession.Handle, ListenerAcceptConnection);
        TEST_TRUE(Listener.IsValid());
        TEST_QUIC_SUCCEEDED(Listener.Start());

        QUIC_ADDRESS_FAMILY QuicAddrFamily = (Family == 4) ? AF_INET : AF_INET6;
        QuicAddr ServerLocalAddr;
        TEST_QUIC_SUCCEEDED(Listener.GetLocalAddr(ServerLocalAddr));

        {
            UniquePtr<TestConnection> Server;
            ServerAcceptContext ServerAcceptCtx((TestConnection**)&Server);
            Listener.Context = &ServerAcceptCtx;

            {
                TestConnection Client(
                    BadSession.Handle,
                    ConnectionDoNothingCallback,
                    false);
                TEST_TRUE(Client.IsValid());

                #if QUIC_TEST_DISABLE_DNS
                QuicAddr RemoteAddr(QuicAddrFamily, true);
                TEST_QUIC_SUCCEEDED(Client.SetRemoteAddr(RemoteAddr));
                #endif

                Client.SetExpectedTransportCloseStatus(QUIC_STATUS_INTERNAL_ERROR);
                TEST_QUIC_SUCCEEDED(
                    Client.Start(
                        QuicAddrFamily,
                        QUIC_LOCALHOST_FOR_AF(QuicAddrFamily),
                        QuicAddrGetPort(&ServerLocalAddr.SockAddr)));
                if (!Client.WaitForConnectionComplete()) {
                    return;
                }

                TEST_FALSE(Client.GetIsConnected());
                TEST_TRUE(Client.GetTransportClosed());

                TEST_EQUAL(nullptr, Server);
            }
        }
    }
}

void
QuicTestConnectBadSni(
    _In_ int Family
    )
{
    MsQuicSession Session;
    TEST_TRUE(Session.IsValid());
    TEST_QUIC_SUCCEEDED(Session.SetIdleTimeout(3000));

    {
        TestListener Listener(Session.Handle, ListenerAcceptConnection);
        TEST_TRUE(Listener.IsValid());
        TEST_QUIC_SUCCEEDED(Listener.Start());

        QuicAddr ServerLocalAddr;
        TEST_QUIC_SUCCEEDED(Listener.GetLocalAddr(ServerLocalAddr));

        {
            UniquePtr<TestConnection> Server;
            ServerAcceptContext ServerAcceptCtx((TestConnection**)&Server);
            Listener.Context = &ServerAcceptCtx;

            {
                TestConnection Client(
                    Session.Handle,
                    ConnectionDoNothingCallback,
                    false);
                TEST_TRUE(Client.IsValid());

                QuicAddr RemoteAddr(Family == 4 ? AF_INET : AF_INET6, true);
                TEST_QUIC_SUCCEEDED(Client.SetRemoteAddr(RemoteAddr));

                Client.SetExpectedTransportCloseStatus(QUIC_STATUS_INTERNAL_ERROR);
                TEST_QUIC_SUCCEEDED(
                    Client.Start(
                        Family == 4 ? AF_INET : AF_INET6,
                        "badlocalhost",
                        QuicAddrGetPort(&ServerLocalAddr.SockAddr)));
                if (!Client.WaitForConnectionComplete()) {
                    return;
                }

                TEST_FALSE(Client.GetIsConnected());
                TEST_TRUE(Client.GetTransportClosed());

                TEST_EQUAL(nullptr, Server);
            }
        }
    }
}

_Function_class_(NEW_CONNECTION_CALLBACK)
static
void
ListenerRejectConnection(
    _In_ TestListener* /*  Listener */,
    _In_ HQUIC ConnectionHandle
    )
{
    auto Connection = new TestConnection(ConnectionHandle, ConnectionDoNothingCallback, true, true);
    Connection->Shutdown(QUIC_CONNECTION_SHUTDOWN_FLAG_NONE, QUIC_TEST_SPECIAL_ERROR);
}

void
QuicTestConnectServerRejected(
    _In_ int Family
    )
{
    MsQuicSession Session;
    TEST_TRUE(Session.IsValid());
    TEST_QUIC_SUCCEEDED(Session.SetIdleTimeout(3000));

    {
        TestListener Listener(Session.Handle, ListenerRejectConnection, true);
        TEST_TRUE(Listener.IsValid());
        TEST_QUIC_SUCCEEDED(Listener.Start());

        QUIC_ADDRESS_FAMILY QuicAddrFamily = (Family == 4) ? AF_INET : AF_INET6;
        QuicAddr ServerLocalAddr;
        TEST_QUIC_SUCCEEDED(Listener.GetLocalAddr(ServerLocalAddr));

        {
            TestConnection Client(
                Session.Handle,
                ConnectionDoNothingCallback,
                false);
            TEST_TRUE(Client.IsValid());

            #if QUIC_TEST_DISABLE_DNS
            QuicAddr RemoteAddr(QuicAddrFamily, true);
            TEST_QUIC_SUCCEEDED(Client.SetRemoteAddr(RemoteAddr));
            #endif

            Client.SetExpectedTransportCloseStatus(QUIC_STATUS_USER_CANCELED);
            TEST_QUIC_SUCCEEDED(
                Client.Start(
                    QuicAddrFamily,
                    QUIC_LOCALHOST_FOR_AF(QuicAddrFamily),
                    QuicAddrGetPort(&ServerLocalAddr.SockAddr)));
            if (!Client.WaitForConnectionComplete()) {
                return;
            }

            TEST_FALSE(Client.GetIsConnected());
            TEST_TRUE(Client.GetTransportClosed());
        }
    }
}

void
QuicTestKeyUpdate(
    _In_ int Family,
    _In_ uint16_t Iterations,
    _In_ uint16_t KeyUpdateBytes,
    _In_ bool UseKeyUpdateBytes,
    _In_ bool ClientKeyUpdate,
    _In_ bool ServerKeyUpdate
    )
{
    MsQuicSession Session;
    TEST_TRUE(Session.IsValid());

    if (UseKeyUpdateBytes) {
        Session.SetMaxBytesPerKey((uint64_t)KeyUpdateBytes);
    }

    {
        TestListener Listener(Session.Handle, ListenerAcceptConnection);
        TEST_TRUE(Listener.IsValid());

        QUIC_ADDRESS_FAMILY QuicAddrFamily = (Family == 4) ? AF_INET : AF_INET6;
        QuicAddr ServerLocalAddr(QuicAddrFamily);
        TEST_QUIC_SUCCEEDED(Listener.Start(&ServerLocalAddr.SockAddr));
        TEST_QUIC_SUCCEEDED(Listener.GetLocalAddr(ServerLocalAddr));

        {
            UniquePtr<TestConnection> Server;
            ServerAcceptContext ServerAcceptCtx((TestConnection**)&Server);
            Listener.Context = &ServerAcceptCtx;

            {
                TestConnection Client(
                    Session.Handle,
                    ConnectionDoNothingCallback,
                    false);
                TEST_TRUE(Client.IsValid());

                #if QUIC_TEST_DISABLE_DNS
                QuicAddr RemoteAddr(QuicAddrFamily, true);
                TEST_QUIC_SUCCEEDED(Client.SetRemoteAddr(RemoteAddr));
                #endif

                TEST_QUIC_SUCCEEDED(
                    Client.Start(
                        QuicAddrFamily,
                        QUIC_LOCALHOST_FOR_AF(QuicAddrFamily),
                        QuicAddrGetPort(&ServerLocalAddr.SockAddr)));

                if (!Client.WaitForConnectionComplete()) {
                    return;
                }
                TEST_TRUE(Client.GetIsConnected());

                TEST_NOT_EQUAL(nullptr, Server);
                if (!Server->WaitForConnectionComplete()) {
                    return;
                }
                TEST_TRUE(Server->GetIsConnected());

                for (uint16_t i = 0; i < Iterations; ++i) {

                    QuicSleep(100);

                    if (ClientKeyUpdate) {
                        TEST_QUIC_SUCCEEDED(Client.ForceKeyUpdate());
                    }

                    if (ServerKeyUpdate) {
                        TEST_QUIC_SUCCEEDED(Server->ForceKeyUpdate());
                    }

                    //
                    // Send some data to perform the key update.
                    // TODO: Update this to send stream data, like QuicConnectAndPing does.
                    //
                    TEST_QUIC_SUCCEEDED(Client.SetPeerBidiStreamCount((uint16_t)(101+i)));
                    TEST_EQUAL((uint16_t)(101+i), Client.GetPeerBidiStreamCount());
                    QuicSleep(100);
                    TEST_EQUAL((uint16_t)(101+i), Server->GetLocalBidiStreamCount());

                    TEST_QUIC_SUCCEEDED(Server->SetPeerBidiStreamCount((uint16_t)(100+i)));
                    TEST_EQUAL((uint16_t)(100+i), Server->GetPeerBidiStreamCount());
                    QuicSleep(100);
                    TEST_EQUAL((uint16_t)(100+i), Client.GetLocalBidiStreamCount());
                }

                QuicSleep(100);

                QUIC_STATISTICS Stats = Client.GetStatistics();
                if (Stats.Recv.DecryptionFailures) {
                    TEST_FAILURE("%llu server packets failed to decrypt!", Stats.Recv.DecryptionFailures);
                    return;
                }

                uint16_t ExpectedUpdates = Iterations - (UseKeyUpdateBytes ? 1u : 0u);

                if (Stats.Misc.KeyUpdateCount < ExpectedUpdates) {
                    TEST_FAILURE("%u Key updates occured. Expected %d", Stats.Misc.KeyUpdateCount, ExpectedUpdates);
                    return;
                }

                Stats = Server->GetStatistics();
                if (Stats.Recv.DecryptionFailures) {
                    TEST_FAILURE("%llu client packets failed to decrypt!", Stats.Recv.DecryptionFailures);
                    return;
                }

                if (Stats.Misc.KeyUpdateCount < ExpectedUpdates) {
                    TEST_FAILURE("%u Key updates occured. Expected %d", Stats.Misc.KeyUpdateCount, ExpectedUpdates);
                    return;
                }

                Client.Shutdown(QUIC_CONNECTION_SHUTDOWN_FLAG_NONE, QUIC_TEST_NO_ERROR);
                if (!Client.WaitForShutdownComplete()) {
                    return;
                }

                TEST_FALSE(Client.GetPeerClosed());
                TEST_FALSE(Client.GetTransportClosed());
            }

#if !QUIC_SEND_FAKE_LOSS
            TEST_TRUE(Server->GetPeerClosed());
            TEST_EQUAL(Server->GetPeerCloseErrorCode(), QUIC_TEST_NO_ERROR);
#endif
        }
    }
}

struct AbortiveTestContext {
    AbortiveTestContext(
        _In_ bool ServerParam,
        _In_ QUIC_ABORTIVE_TRANSFER_FLAGS FlagsParam,
        _In_ uint32_t ExpectedErrorParam,
        _In_ QUIC_STREAM_SHUTDOWN_FLAGS ShutdownFlagsParam) :
            Flags(FlagsParam), ExpectedError(ExpectedErrorParam), Server(ServerParam), ShutdownFlags(ShutdownFlagsParam), TestResult(0)
    { }
    EventScope ConnectedEvent;
    EventScope StreamEvent;
    EventScope TestEvent;
    ConnectionScope Conn;
    StreamScope Stream;
    const QUIC_ABORTIVE_TRANSFER_FLAGS Flags;
    QUIC_STREAM_SHUTDOWN_FLAGS ShutdownFlags;
    uint32_t ExpectedError;
    uint32_t TestResult;
    uint8_t Passed : 1;
    uint8_t Server : 1;
};


_IRQL_requires_max_(PASSIVE_LEVEL)
_Function_class_(QUIC_STREAM_CALLBACK)
static
QUIC_STATUS
QUIC_API
QuicAbortiveStreamHandler(
    _In_ HQUIC QuicStream,
    _In_opt_ void* Context,
    _Inout_ QUIC_STREAM_EVENT* Event
    )
{
    AbortiveTestContext* TestContext = (AbortiveTestContext*) Context;
    const QUIC_ABORTIVE_TRANSFER_FLAGS* Flags = &TestContext->Flags;
    QUIC_STATUS Status = QUIC_STATUS_SUCCESS;
    switch (Event->Type) {
        case QUIC_STREAM_EVENT_START_COMPLETE:
            break;
        case QUIC_STREAM_EVENT_RECEIVE:
            if (TestContext->Server &&
                !TestContext->Flags.ClientShutdown &&
                TestContext->Flags.SendDataOnStream) {
                Status =
                    MsQuic->StreamShutdown(
                        QuicStream,
                        TestContext->ShutdownFlags,
                        TestContext->ExpectedError);
                if (QUIC_FAILED(Status)) {
                    TestContext->Passed = false;
                    TestContext->TestResult = Status;
                }
                QuicEventSet(TestContext->TestEvent.Handle);
            }
            break;
        case QUIC_STREAM_EVENT_SEND_COMPLETE:
            break;
        case QUIC_STREAM_EVENT_PEER_SEND_SHUTDOWN:
            if (TestContext->Server && Flags->ShutdownDirection == ShutdownSend) {
                TestContext->Passed = (TestContext->ExpectedError == Event->PEER_SEND_ABORTED.ErrorCode);
                TestContext->TestResult = (uint32_t) Event->PEER_RECEIVE_ABORTED.ErrorCode;
                QuicEventSet(TestContext->TestEvent.Handle);
            } else if (!TestContext->Server && !Flags->ClientShutdown &&
                (Flags->ShutdownDirection == ShutdownBoth || Flags->ShutdownDirection == ShutdownSend)) {
                TestContext->Passed = (TestContext->ExpectedError == Event->PEER_SEND_ABORTED.ErrorCode);
                TestContext->TestResult = (uint32_t) Event->PEER_RECEIVE_ABORTED.ErrorCode;
                QuicEventSet(TestContext->TestEvent.Handle);
                }
            break;
        case QUIC_STREAM_EVENT_PEER_SEND_ABORTED:
            TestContext->Passed = (TestContext->ExpectedError == Event->PEER_SEND_ABORTED.ErrorCode);
            TestContext->TestResult = (uint32_t) Event->PEER_SEND_ABORTED.ErrorCode;
            QuicEventSet(TestContext->TestEvent.Handle);
            break;
        case QUIC_STREAM_EVENT_PEER_RECEIVE_ABORTED:
            if (TestContext->Server && Flags->ShutdownDirection == ShutdownReceive) {
                TestContext->Passed = (TestContext->ExpectedError == Event->PEER_RECEIVE_ABORTED.ErrorCode);
                TestContext->TestResult = (uint32_t) Event->PEER_RECEIVE_ABORTED.ErrorCode;
                QuicEventSet(TestContext->TestEvent.Handle);
            } else if (!TestContext->Server && !Flags->ClientShutdown &&
                (TestContext->Flags.ShutdownDirection == ShutdownBoth || TestContext->Flags.ShutdownDirection == ShutdownReceive)) {
                TestContext->Passed = (TestContext->ExpectedError == Event->PEER_RECEIVE_ABORTED.ErrorCode);
                TestContext->TestResult = (uint32_t) Event->PEER_RECEIVE_ABORTED.ErrorCode;
                QuicEventSet(TestContext->TestEvent.Handle);
            }
            break;
        case QUIC_STREAM_EVENT_SEND_SHUTDOWN_COMPLETE:
            break;
        case QUIC_STREAM_EVENT_SHUTDOWN_COMPLETE:
            if (!TestContext->Passed) {
                TestContext->Passed = false;
                TestContext->TestResult = (uint32_t) QUIC_STATUS_CONNECTION_IDLE;
            }
            break;
        case QUIC_STREAM_EVENT_IDEAL_SEND_BUFFER_SIZE:
            break;
        default:
            break;
    }
    return Status;
}

_IRQL_requires_max_(PASSIVE_LEVEL)
_Function_class_(QUIC_CONNECTION_CALLBACK)
static
QUIC_STATUS
QUIC_API
QuicAbortiveConnectionHandler(
    _In_ HQUIC /* QuicConnection */,
    _In_opt_ void* Context,
    _Inout_ QUIC_CONNECTION_EVENT* Event
    )
{
    AbortiveTestContext* TestContext = (AbortiveTestContext*) Context;
    QUIC_STATUS Status = QUIC_STATUS_SUCCESS;
    switch (Event->Type) {
        case QUIC_CONNECTION_EVENT_PEER_STREAM_STARTED:
            MsQuic->SetCallbackHandler(
                Event->PEER_STREAM_STARTED.Stream,
                (void*) QuicAbortiveStreamHandler,
                Context);

            if (TestContext->Server &&
                !TestContext->Flags.ClientShutdown &&
                !TestContext->Flags.SendDataOnStream) {
                Status =
                    MsQuic->StreamShutdown(
                        Event->PEER_STREAM_STARTED.Stream,
                        TestContext->ShutdownFlags,
                        TestContext->ExpectedError);
                if (QUIC_FAILED(Status)) {
                    TestContext->Passed = false;
                    TestContext->TestResult = Status;
                }
                QuicEventSet(TestContext->TestEvent.Handle);
            } else {
                TestContext->Stream.Handle = Event->PEER_STREAM_STARTED.Stream;
            }
            QuicEventSet(TestContext->StreamEvent.Handle);
            return QUIC_STATUS_SUCCESS;
        case QUIC_CONNECTION_EVENT_CONNECTED:
            QuicEventSet(TestContext->ConnectedEvent.Handle);
            __fallthrough;
        case QUIC_CONNECTION_EVENT_IDEAL_PROCESSOR_CHANGED:
            __fallthrough;
        case QUIC_CONNECTION_EVENT_SHUTDOWN_COMPLETE:
            __fallthrough;
        case QUIC_CONNECTION_EVENT_SHUTDOWN_INITIATED_BY_PEER:
            __fallthrough;
        case QUIC_CONNECTION_EVENT_SHUTDOWN_INITIATED_BY_TRANSPORT:
            __fallthrough;
        case QUIC_CONNECTION_EVENT_STREAMS_AVAILABLE:
            return QUIC_STATUS_SUCCESS;
        default:
            TEST_FAILURE(
                "Invalid Connection event! Context: 0x%p, Event: %d",
                Context,
                Event->Type);
            return QUIC_STATUS_NOT_SUPPORTED;
    }
}


_IRQL_requires_max_(PASSIVE_LEVEL)
_Function_class_(QUIC_LISTENER_CALLBACK)
static
QUIC_STATUS
QUIC_API
QuicAbortiveListenerHandler(
    _In_ HQUIC /* QuicListener */,
    _In_opt_ void* Context,
    _Inout_ QUIC_LISTENER_EVENT* Event
    )
{
    AbortiveTestContext* TestContext = (AbortiveTestContext*) Context;
    switch (Event->Type) {
        case QUIC_LISTENER_EVENT_NEW_CONNECTION:
            TestContext->Conn.Handle = Event->NEW_CONNECTION.Connection;
            MsQuic->SetCallbackHandler(TestContext->Conn.Handle, (void*) QuicAbortiveConnectionHandler, Context);
            Event->NEW_CONNECTION.SecurityConfig = SecurityConfig;
            return QUIC_STATUS_SUCCESS;
        default:
            TEST_FAILURE(
                "Invalid listener event! Context: 0x%p, Event: %d",
                Context,
                Event->Type);
            return QUIC_STATUS_INVALID_STATE;
    }
}

void
QuicAbortiveTransfers(
    _In_ int Family,
    _In_ QUIC_ABORTIVE_TRANSFER_FLAGS Flags
    )
{
    uint32_t TimeoutMs = 500;
    MsQuicSession Session;

    TEST_TRUE(Session.IsValid());
    /*
        Test Cases:
        *   Sender closes the stream before data has even been sent.
        *   Sender closes the stream immediately after data has been queued.
        *   Receiver closes stream as soon as it arrives.
        *   Receiver closes stream as soon as data arrives.
    */

    bool WaitForConnected = true;
    uint32_t ExpectedError = Flags.IntValue;

    uint16_t StreamCount = 1;
    int SendLength = 100;
    QUIC_ADDRESS_FAMILY QuicAddrFamily = (Family == 4) ? AF_INET : AF_INET6;
    QuicAddr ServerLocalAddr;
    QuicBufferScope Buffer(SendLength);
    uint32_t StreamCountType = (Flags.UnidirectionalStream) ?
        QUIC_PARAM_CONN_PEER_UNIDI_STREAM_COUNT : QUIC_PARAM_CONN_PEER_BIDI_STREAM_COUNT;
    QUIC_STREAM_SHUTDOWN_FLAGS ShutdownFlags;
    switch (Flags.ShutdownDirection) {
        case ShutdownBoth:
            ShutdownFlags = QUIC_STREAM_SHUTDOWN_FLAG_ABORT;
            break;
        case ShutdownSend:
            ShutdownFlags = QUIC_STREAM_SHUTDOWN_FLAG_ABORT_SEND;
            break;
        case ShutdownReceive:
            ShutdownFlags = QUIC_STREAM_SHUTDOWN_FLAG_ABORT_RECEIVE;
            break;
        default:
            TEST_FAILURE("Invalid stream shutdown direction, %d", Flags.ShutdownDirection);
            return;
    }

    {
        AbortiveTestContext ServerContext(true, Flags, ExpectedError, ShutdownFlags), ClientContext(false, Flags, ExpectedError, ShutdownFlags);

        ListenerScope Listener;
        QUIC_STATUS Status =
            MsQuic->ListenerOpen(
                Session,
                QuicAbortiveListenerHandler,
                &ServerContext,
                &Listener.Handle);
        if (QUIC_FAILED(Status)) {
            TEST_FAILURE("MsQuic->ListenerOpen failed, 0x%x.", Status);
            return;
        }

        Status = MsQuic->ListenerStart(Listener.Handle, nullptr);

        if (QUIC_FAILED(Status)) {
            TEST_FAILURE("MsQuic->ListenerStart failed, 0x%x.", Status);
            return;
        }

        uint32_t Size = sizeof(ServerLocalAddr.SockAddr);
        Status =
            MsQuic->GetParam(
                Listener.Handle,
                QUIC_PARAM_LEVEL_LISTENER,
                QUIC_PARAM_LISTENER_LOCAL_ADDRESS,
                &Size,
                &(ServerLocalAddr.SockAddr));
        if (QUIC_FAILED(Status)) {
            TEST_FAILURE("MsQuic->GetParam failed, 0x%x.", Status);
            return;
        }

        //
        // Start the client
        //
        Status =
            MsQuic->ConnectionOpen(
                Session,
                QuicAbortiveConnectionHandler,
                &ClientContext,
                &ClientContext.Conn.Handle);
        if (QUIC_FAILED(Status)) {
            TEST_FAILURE("MsQuic->ConnectionOpen failed, 0x%x.", Status);
            return;
        }

        uint32_t CertFlags =
            QUIC_CERTIFICATE_FLAG_IGNORE_UNKNOWN_CA |
            QUIC_CERTIFICATE_FLAG_IGNORE_CERTIFICATE_CN_INVALID;
        Status =
            MsQuic->SetParam(
                ClientContext.Conn.Handle,
                QUIC_PARAM_LEVEL_CONNECTION,
                QUIC_PARAM_CONN_CERT_VALIDATION_FLAGS,
                sizeof(CertFlags),
                &CertFlags);
        if (QUIC_FAILED(Status)) {
            TEST_FAILURE("MsQuic->SetParam(CERT_VALIDATION_FLAGS) failed, 0x%x.", Status);
            return;
        }

        Status =
            MsQuic->ConnectionStart(
                ClientContext.Conn.Handle,
                QuicAddrFamily,
                QUIC_LOCALHOST_FOR_AF(QuicAddrFamily),
                QuicAddrGetPort(&ServerLocalAddr.SockAddr));
        if (QUIC_FAILED(Status)) {
            TEST_FAILURE("MsQuic->ConnectionStart failed, 0x%x.", Status);
            return;
        }

        if (WaitForConnected) {
            if (!QuicEventWaitWithTimeout(ClientContext.ConnectedEvent.Handle, TimeoutMs)) {
                TEST_FAILURE("Client failed to get connected before timeout!");
                return;
            }
            if (!QuicEventWaitWithTimeout(ServerContext.ConnectedEvent.Handle, TimeoutMs)) {
                TEST_FAILURE("Server failed to get connected before timeout!");
                return;
            }
        }

        //
        // Create a stream on the client
        //
        QUIC_STREAM_OPEN_FLAGS StreamFlags =
            (Flags.UnidirectionalStream ?
                QUIC_STREAM_OPEN_FLAG_UNIDIRECTIONAL : QUIC_STREAM_OPEN_FLAG_NONE);
        Status =
            MsQuic->StreamOpen(
                ClientContext.Conn.Handle,
                StreamFlags,
                QuicAbortiveStreamHandler,
                &ClientContext,
                &ClientContext.Stream.Handle);
        if (QUIC_FAILED(Status)) {
            TEST_FAILURE("MsQuic->StreamOpen failed, 0x%x.", Status);
            return;
        }
        Status =
            MsQuic->StreamStart(
                ClientContext.Stream.Handle,
                QUIC_STREAM_START_FLAG_IMMEDIATE);
        if (QUIC_FAILED(Status)) {
            TEST_FAILURE("MsQuic->StreamStart failed, 0x%x.", Status);
            return;
        }

        if (!Flags.DelayStreamCreation) {
            Status =
                MsQuic->SetParam(
                    ServerContext.Conn.Handle,
                    QUIC_PARAM_LEVEL_CONNECTION,
                    StreamCountType,
                    sizeof(StreamCount),
                    &StreamCount);
            if (QUIC_FAILED(Status)) {
                TEST_FAILURE("MsQuic->SetParam QUIC_PARAM_CONN_PEER_*DI_STREAM_COUNT(%d) failed, 0x%x", StreamCountType, Status);
                return;
            }
        }

        if (Flags.WaitForStream && !Flags.DelayStreamCreation) {
            if (!QuicEventWaitWithTimeout(ServerContext.StreamEvent.Handle, TimeoutMs)) {
                TEST_FAILURE("Server failed to get stream before timeout!");
                return;
            }
        }

        if (Flags.SendDataOnStream) {
            Status =
                MsQuic->StreamSend(
                    ClientContext.Stream.Handle,
                    Buffer,
                    1,
                    QUIC_SEND_FLAG_NONE,
                    nullptr); // send contxt
            if (QUIC_FAILED(Status)) {
                TEST_FAILURE("MsQuic->StreamSend failed, 0x%x.", Status);
                return;
            }
        }

        if (Flags.ClientShutdown && !Flags.DelayClientShutdown) {
            Status =
                MsQuic->StreamShutdown(
                    ClientContext.Stream.Handle,
                    ShutdownFlags,
                    ExpectedError);
            if (QUIC_FAILED(Status)) {
                TEST_FAILURE("MsQuic->StreamShutdown failed, 0x%x.", Status);
                return;
            }
            QuicEventSet(ClientContext.TestEvent.Handle);
        }

        if (Flags.DelayStreamCreation) {
            Status =
                MsQuic->SetParam(
                    ServerContext.Conn.Handle,
                    QUIC_PARAM_LEVEL_CONNECTION,
                    StreamCountType,
                    sizeof(StreamCount),
                    &StreamCount);
            if (QUIC_FAILED(Status)) {
                TEST_FAILURE("MsQuic->SetParam QUIC_PARAM_CONN_PEER_*DI_STREAM_COUNT(%d) failed, 0x%x", StreamCountType, Status);
                return;
            }
        }

        if (Flags.ClientShutdown && Flags.DelayClientShutdown) {
            Status =
                MsQuic->StreamShutdown(
                    ClientContext.Stream.Handle,
                    ShutdownFlags,
                    ExpectedError);
            if (QUIC_FAILED(Status)) {
                TEST_FAILURE("MsQuic->StreamShutdown failed, 0x%x.", Status);
                return;
            }
            QuicEventSet(ClientContext.TestEvent.Handle);
        }

        //
        // In these test cases, the client won't receive any packets, so signal success.
        //
        if (Flags.ClientShutdown && Flags.UnidirectionalStream && Flags.ShutdownDirection == ShutdownReceive) {
            ServerContext.TestResult = ExpectedError;
            ServerContext.Passed = true;
            QuicEventSet(ServerContext.TestEvent.Handle);
        } else if (!Flags.ClientShutdown && Flags.UnidirectionalStream && Flags.ShutdownDirection == ShutdownSend) {
            ClientContext.TestResult = ExpectedError;
            ClientContext.Passed = true;
            QuicEventSet(ClientContext.TestEvent.Handle);
        }

        if (!Flags.ClientShutdown) {
            if (!QuicEventWaitWithTimeout(ClientContext.TestEvent.Handle, TimeoutMs)) {
                TEST_FAILURE("Client failed to shutdown before timeout!");
                return;
            }
            if (!QuicEventWaitWithTimeout(ServerContext.TestEvent.Handle, TimeoutMs)) {
                TEST_FAILURE("Server failed to shutdown before timeout!");
                return;
            }
            if (ExpectedError != ClientContext.TestResult) {
                TEST_FAILURE("Expected error (0x%x) is not equal to actual result (0x%x).", ExpectedError, ClientContext.TestResult);
            }
            TEST_EQUAL(ExpectedError, ClientContext.TestResult);
            TEST_TRUE(ClientContext.Passed);
        } else {
            if (!QuicEventWaitWithTimeout(ServerContext.TestEvent.Handle,TimeoutMs )) {
                TEST_FAILURE("Server failed to shutdown before timeout!");
                return;
            }
            if (!QuicEventWaitWithTimeout(ClientContext.TestEvent.Handle, TimeoutMs)) {
                TEST_FAILURE("Client failed to shutdown before timeout!");
                return;
            }
            if (ExpectedError != ServerContext.TestResult) {
                TEST_FAILURE("Expected error (0x%x) is not equal to actual result (0x%x).", ExpectedError, ServerContext.TestResult);
            }
            TEST_EQUAL(ExpectedError, ServerContext.TestResult);
            TEST_TRUE(ServerContext.Passed);
        }
    }
}

void
QuicTestCidUpdate(
    _In_ int Family,
    _In_ uint16_t Iterations
    )
{
    MsQuicSession Session;
    TEST_TRUE(Session.IsValid());

    {
        TestListener Listener(Session.Handle, ListenerAcceptConnection);
        TEST_TRUE(Listener.IsValid());

        QUIC_ADDRESS_FAMILY QuicAddrFamily = (Family == 4) ? AF_INET : AF_INET6;
        QuicAddr ServerLocalAddr(QuicAddrFamily);
        TEST_QUIC_SUCCEEDED(Listener.Start(&ServerLocalAddr.SockAddr));
        TEST_QUIC_SUCCEEDED(Listener.GetLocalAddr(ServerLocalAddr));

        {
            UniquePtr<TestConnection> Server;
            ServerAcceptContext ServerAcceptCtx((TestConnection**)&Server);
            Listener.Context = &ServerAcceptCtx;

            {
                TestConnection Client(
                    Session.Handle,
                    ConnectionDoNothingCallback,
                    false);
                TEST_TRUE(Client.IsValid());

                #if QUIC_TEST_DISABLE_DNS
                QuicAddr RemoteAddr(QuicAddrFamily, true);
                TEST_QUIC_SUCCEEDED(Client.SetRemoteAddr(RemoteAddr));
                #endif

                TEST_QUIC_SUCCEEDED(
                    Client.Start(
                        QuicAddrFamily,
                        QUIC_LOCALHOST_FOR_AF(QuicAddrFamily),
                        QuicAddrGetPort(&ServerLocalAddr.SockAddr)));

                if (!Client.WaitForConnectionComplete()) {
                    return;
                }
                TEST_TRUE(Client.GetIsConnected());

                TEST_NOT_EQUAL(nullptr, Server);
                if (!Server->WaitForConnectionComplete()) {
                    return;
                }
                TEST_TRUE(Server->GetIsConnected());

                for (uint16_t i = 0; i < Iterations; ++i) {

                    QuicSleep(100);

                    TEST_QUIC_SUCCEEDED(Client.ForceCidUpdate());

                    TEST_QUIC_SUCCEEDED(Client.SetPeerBidiStreamCount((uint16_t)(101+i)));
                    TEST_EQUAL((uint16_t)(101+i), Client.GetPeerBidiStreamCount());
                    QuicSleep(100);
                    TEST_EQUAL((uint16_t)(101+i), Server->GetLocalBidiStreamCount());

                    TEST_QUIC_SUCCEEDED(Server->SetPeerBidiStreamCount((uint16_t)(100+i)));
                    TEST_EQUAL((uint16_t)(100+i), Server->GetPeerBidiStreamCount());
                    QuicSleep(100);
                    TEST_EQUAL((uint16_t)(100+i), Client.GetLocalBidiStreamCount());
                }

                QuicSleep(100);

                QUIC_STATISTICS Stats = Client.GetStatistics();
                if (Stats.Recv.DecryptionFailures) {
                    TEST_FAILURE("%llu server packets failed to decrypt!", Stats.Recv.DecryptionFailures);
                    return;
                }

                Stats = Server->GetStatistics();
                if (Stats.Recv.DecryptionFailures) {
                    TEST_FAILURE("%llu client packets failed to decrypt!", Stats.Recv.DecryptionFailures);
                    return;
                }

                Client.Shutdown(QUIC_CONNECTION_SHUTDOWN_FLAG_NONE, QUIC_TEST_NO_ERROR);
                if (!Client.WaitForShutdownComplete()) {
                    return;
                }

                TEST_FALSE(Client.GetPeerClosed());
                TEST_FALSE(Client.GetTransportClosed());
            }

#if !QUIC_SEND_FAKE_LOSS
            TEST_TRUE(Server->GetPeerClosed());
            TEST_EQUAL(Server->GetPeerCloseErrorCode(), QUIC_TEST_NO_ERROR);
#endif
        }
    }
}

struct RecvResumeTestContext {
    RecvResumeTestContext(
        _In_ bool ServerParam,
        _In_ QUIC_RECEIVE_RESUME_SHUTDOWN_TYPE ShutdownTypeParam,
        _In_ QUIC_RECEIVE_RESUME_TYPE PauseTypeParam) :
            ShutdownType(ShutdownTypeParam), PauseType(PauseTypeParam), Server(ServerParam), TestResult((uint32_t)QUIC_STATUS_INTERNAL_ERROR), ReceiveCallbackCount(0)
    { }
    EventScope ConnectedEvent;
    EventScope StreamEvent;
    EventScope TestEvent;
    ConnectionScope Conn;
    StreamScope Stream;
    uint8_t* PendingBuffer;
    QUIC_RECEIVE_RESUME_SHUTDOWN_TYPE ShutdownType;
    QUIC_RECEIVE_RESUME_TYPE PauseType;
    uint32_t ConsumeBufferAmount;
    uint32_t AvailableBuffer;
    uint32_t TestResult;
    uint8_t Passed : 1;
    uint8_t Server : 1;
    uint8_t ShutdownOnly : 1;
    uint8_t ReceiveCallbackCount : 3;
};

_IRQL_requires_max_(PASSIVE_LEVEL)
_Function_class_(QUIC_STREAM_CALLBACK)
static
QUIC_STATUS
QUIC_API
QuicRecvResumeStreamHandler(
    _In_ HQUIC /*QuicStream*/,
    _In_opt_ void* Context,
    _Inout_ QUIC_STREAM_EVENT* Event
    )
{
    RecvResumeTestContext* TestContext = (RecvResumeTestContext*) Context;
    QUIC_STATUS Status = QUIC_STATUS_SUCCESS;
    switch (Event->Type) {
        case QUIC_STREAM_EVENT_START_COMPLETE:
            break;
        case QUIC_STREAM_EVENT_RECEIVE:
            if (TestContext->Server) {

                TestContext->AvailableBuffer = (uint32_t) Event->RECEIVE.TotalBufferLength;
                Event->RECEIVE.TotalBufferLength = TestContext->ConsumeBufferAmount;

                if (TestContext->ReceiveCallbackCount == 0) {
                    if (TestContext->PauseType == ReturnStatusPending) {
                        if (Event->RECEIVE.BufferCount > 1) {
                            TEST_FAILURE("Too many buffers! %u", Event->RECEIVE.BufferCount);
                        }
                        TestContext->PendingBuffer = Event->RECEIVE.Buffers[0].Buffer;
                        Status = QUIC_STATUS_PENDING;
                    } else if(TestContext->PauseType == ReturnStatusContinue) {
                        TestContext->ConsumeBufferAmount = TestContext->AvailableBuffer - TestContext->ConsumeBufferAmount;
                        Status = QUIC_STATUS_CONTINUE;
                    }
                }

                TestContext->ReceiveCallbackCount++;
                //
                // Calculate test success/failure.
                //
                if (Event->RECEIVE.TotalBufferLength == TestContext->ConsumeBufferAmount) {
                    TestContext->Passed = true;
                    TestContext->TestResult = (uint32_t) QUIC_STATUS_SUCCESS;
                } else {
                    TestContext->TestResult = (uint32_t) QUIC_STATUS_INVALID_STATE;
                }
                if (TestContext->PauseType != ReturnStatusContinue || TestContext->ReceiveCallbackCount > 1) {
                    QuicEventSet(TestContext->TestEvent.Handle);
                }
            }
            break;
        case QUIC_STREAM_EVENT_SEND_COMPLETE:
            break;
        case QUIC_STREAM_EVENT_PEER_SEND_SHUTDOWN:
            if (TestContext->ShutdownType == GracefulShutdown) {
                if (TestContext->ShutdownOnly) {
                    QuicEventSet(TestContext->TestEvent.Handle);
                }
            } else {
                TestContext->Passed = false;
                TestContext->TestResult = (uint32_t) QUIC_STATUS_INVALID_STATE;
            }
            break;
        case QUIC_STREAM_EVENT_PEER_SEND_ABORTED:
            if (TestContext->ShutdownType == AbortShutdown) {
                TestContext->ConsumeBufferAmount = TestContext->AvailableBuffer;
                //
                // Don't hang waiting for a receive indication.
                //
                QuicEventSet(TestContext->TestEvent.Handle);
            } else {
                TestContext->Passed = false;
                TestContext->TestResult = (uint32_t) QUIC_STATUS_INVALID_STATE;
            }
            break;
        case QUIC_STREAM_EVENT_PEER_RECEIVE_ABORTED:
            TestContext->Passed = false;
            TestContext->TestResult = (uint32_t) QUIC_STATUS_INVALID_STATE;
            break;
        case QUIC_STREAM_EVENT_SEND_SHUTDOWN_COMPLETE:
            break;
        case QUIC_STREAM_EVENT_SHUTDOWN_COMPLETE:
            if (!TestContext->Passed) {
                TestContext->Passed = false;
                TestContext->TestResult = (uint32_t) QUIC_STATUS_CONNECTION_IDLE;
            }
            break;
        case QUIC_STREAM_EVENT_IDEAL_SEND_BUFFER_SIZE:
            break;
        default:
            break;
    }
    return Status;
}

_IRQL_requires_max_(PASSIVE_LEVEL)
_Function_class_(QUIC_CONNECTION_CALLBACK)
static
QUIC_STATUS
QUIC_API
QuicRecvResumeConnectionHandler(
    _In_ HQUIC /* QuicConnection */,
    _In_opt_ void* Context,
    _Inout_ QUIC_CONNECTION_EVENT* Event
    )
{
    RecvResumeTestContext* TestContext = (RecvResumeTestContext*) Context;
    switch (Event->Type) {
        case QUIC_CONNECTION_EVENT_PEER_STREAM_STARTED:
            MsQuic->SetCallbackHandler(
                Event->PEER_STREAM_STARTED.Stream,
                (void*) QuicRecvResumeStreamHandler,
                Context);
            TestContext->Stream.Handle = Event->PEER_STREAM_STARTED.Stream;
            QuicEventSet(TestContext->StreamEvent.Handle);
            return QUIC_STATUS_SUCCESS;
        case QUIC_CONNECTION_EVENT_CONNECTED:
            QuicEventSet(TestContext->ConnectedEvent.Handle);
            __fallthrough;
        case QUIC_CONNECTION_EVENT_IDEAL_PROCESSOR_CHANGED:
            __fallthrough;
        case QUIC_CONNECTION_EVENT_SHUTDOWN_COMPLETE:
            __fallthrough;
        case QUIC_CONNECTION_EVENT_SHUTDOWN_INITIATED_BY_PEER:
            __fallthrough;
        case QUIC_CONNECTION_EVENT_SHUTDOWN_INITIATED_BY_TRANSPORT:
            __fallthrough;
        case QUIC_CONNECTION_EVENT_STREAMS_AVAILABLE:
            return QUIC_STATUS_SUCCESS;
        default:
            TEST_FAILURE(
                "Invalid Connection event! Context: 0x%p, Event: %d",
                Context,
                Event->Type);
            return QUIC_STATUS_NOT_SUPPORTED;
    }
}


_IRQL_requires_max_(PASSIVE_LEVEL)
_Function_class_(QUIC_LISTENER_CALLBACK)
static
QUIC_STATUS
QUIC_API
QuicRecvResumeListenerHandler(
    _In_ HQUIC /* QuicListener */,
    _In_opt_ void* Context,
    _Inout_ QUIC_LISTENER_EVENT* Event
    )
{
    RecvResumeTestContext* TestContext = (RecvResumeTestContext*) Context;
    switch (Event->Type) {
        case QUIC_LISTENER_EVENT_NEW_CONNECTION:
            TestContext->Conn.Handle = Event->NEW_CONNECTION.Connection;
            MsQuic->SetCallbackHandler(TestContext->Conn.Handle, (void*) QuicRecvResumeConnectionHandler, Context);
            Event->NEW_CONNECTION.SecurityConfig = SecurityConfig;
            return QUIC_STATUS_SUCCESS;
        default:
            TEST_FAILURE(
                "Invalid listener event! Context: 0x%p, Event: %d",
                Context,
                Event->Type);
            return QUIC_STATUS_INVALID_STATE;
    }
}

void
QuicTestReceiveResume(
    _In_ int Family,
    _In_ int SendBytes,
    _In_ int ConsumeBytes,
    _In_ QUIC_RECEIVE_RESUME_SHUTDOWN_TYPE ShutdownType,
    _In_ QUIC_RECEIVE_RESUME_TYPE PauseType,
    _In_ bool PauseFirst
    )
{
    uint32_t TimeoutMs = 500;
    MsQuicSession Session;
    TEST_TRUE(Session.IsValid());

    uint32_t SendSize = SendBytes;
    QUIC_ADDRESS_FAMILY QuicAddrFamily = (Family == 4) ? AF_INET : AF_INET6;
    QuicAddr ServerLocalAddr;
    QuicBufferScope Buffer(SendSize);
    RecvResumeTestContext ServerContext(true, ShutdownType, PauseType), ClientContext(false, ShutdownType, PauseType);
    ServerContext.ConsumeBufferAmount = ConsumeBytes;

    {
        //
        // Start the server.
        //
        ListenerScope Listener;
        QUIC_STATUS Status =
            MsQuic->ListenerOpen(
                Session,
                QuicRecvResumeListenerHandler,
                &ServerContext,
                &Listener.Handle);
        if (QUIC_FAILED(Status)) {
            TEST_FAILURE("MsQuic->ListenerOpen failed, 0x%x.", Status);
            return;
        }

        Status = MsQuic->ListenerStart(Listener.Handle, nullptr);
        if (QUIC_FAILED(Status)) {
            TEST_FAILURE("MsQuic->ListenerStart failed, 0x%x.", Status);
            return;
        }

        uint32_t Size = sizeof(ServerLocalAddr.SockAddr);
        Status =
            MsQuic->GetParam(
                Listener.Handle,
                QUIC_PARAM_LEVEL_LISTENER,
                QUIC_PARAM_LISTENER_LOCAL_ADDRESS,
                &Size,
                &ServerLocalAddr.SockAddr);
        if (QUIC_FAILED(Status)) {
            TEST_FAILURE("MsQuic->GetParam failed, 0x%x.", Status);
            return;
        }

        //
        // Start the client.
        //
        Status =
            MsQuic->ConnectionOpen(
                Session,
                QuicRecvResumeConnectionHandler,
                &ClientContext,
                &ClientContext.Conn.Handle);
        if (QUIC_FAILED(Status)) {
            TEST_FAILURE("MsQuic->ConnectionOpen failed, 0x%x.", Status);
            return;
        }

        uint32_t CertFlags =
            QUIC_CERTIFICATE_FLAG_IGNORE_UNKNOWN_CA |
            QUIC_CERTIFICATE_FLAG_IGNORE_CERTIFICATE_CN_INVALID;
        Status =
            MsQuic->SetParam(
                ClientContext.Conn.Handle,
                QUIC_PARAM_LEVEL_CONNECTION,
                QUIC_PARAM_CONN_CERT_VALIDATION_FLAGS,
                sizeof(CertFlags),
                &CertFlags);
        if (QUIC_FAILED(Status)) {
            TEST_FAILURE("MsQuic->SetParam(CERT_VALIDATION_FLAGS) failed, 0x%x.", Status);
            return;
        }

        Status =
            MsQuic->ConnectionStart(
                ClientContext.Conn.Handle,
                QuicAddrFamily,
                QUIC_LOCALHOST_FOR_AF(QuicAddrFamily),
                QuicAddrGetPort(&ServerLocalAddr.SockAddr));
        if (QUIC_FAILED(Status)) {
            TEST_FAILURE("MsQuic->ConnectionStart failed, 0x%x.", Status);
            return;
        }

        if (!QuicEventWaitWithTimeout(ClientContext.ConnectedEvent.Handle, TimeoutMs)) {
            TEST_FAILURE("Client failed to get connected before timeout!");
            return;
        }
        if (!QuicEventWaitWithTimeout(ServerContext.ConnectedEvent.Handle, TimeoutMs)) {
            TEST_FAILURE("Server failed to get connected before timeout!");
            return;
        }

        uint32_t StreamCount = 1;
        uint16_t ParamType = QUIC_PARAM_CONN_PEER_UNIDI_STREAM_COUNT;
        Status =
            MsQuic->SetParam(
                ServerContext.Conn.Handle,
                QUIC_PARAM_LEVEL_CONNECTION,
                ParamType,
                sizeof(ParamType),
                &StreamCount);
        if (QUIC_FAILED(Status)) {
            TEST_FAILURE("MsQuic->SetParam QUIC_PARAM_CONN_PEER_UNIDI_STREAM_COUNT failed, 0x%x", Status);
            return;
        }

        Status =
            MsQuic->StreamOpen(
                ClientContext.Conn.Handle,
                QUIC_STREAM_OPEN_FLAG_UNIDIRECTIONAL,
                QuicRecvResumeStreamHandler,
                &ClientContext,
                &ClientContext.Stream.Handle);
        if (QUIC_FAILED(Status)) {
            TEST_FAILURE("MsQuic->StreamOpen failed, 0x%x.", Status);
            return;
        }

        Status =
            MsQuic->StreamStart(
                ClientContext.Stream.Handle,
                QUIC_STREAM_START_FLAG_IMMEDIATE);
        if (QUIC_FAILED(Status)) {
            TEST_FAILURE("MsQuic->StreamStart failed, 0x%x.", Status);
            return;
        }

        if (!QuicEventWaitWithTimeout(ServerContext.StreamEvent.Handle, TimeoutMs)) {
            TEST_FAILURE("Server failed to get stream before timeout!");
            return;
        }

        if (PauseFirst) {
            Status =
                MsQuic->StreamReceiveSetEnabled(
                    ServerContext.Stream.Handle,
                    FALSE);
            if (QUIC_FAILED(Status)) {
                TEST_FAILURE("PauseFirst MsQuic->StreamReceiveSetEnabled(FALSE) failed, 0x%x", Status);
                return;
            }
        }

        Status =
            MsQuic->StreamSend(
                ClientContext.Stream.Handle,
                Buffer,
                1,
                QUIC_SEND_FLAG_NONE,
                nullptr); // send contxt
        if (QUIC_FAILED(Status)) {
            TEST_FAILURE("MsQuic->StreamSend failed, 0x%x.", Status);
            return;
        }

        if (PauseFirst) {
            Status =
                MsQuic->StreamReceiveSetEnabled(
                    ServerContext.Stream.Handle,
                    TRUE);
            if (QUIC_FAILED(Status)) {
                TEST_FAILURE("PauseFirst MsQuic->StreamReceiveSetEnabled(TRUE) failed, 0x%x", Status);
                return;
            }
        }

        //
        // Wait for send to be received/paused.
        //
        if (!QuicEventWaitWithTimeout(ServerContext.TestEvent.Handle, TimeoutMs)) {
            TEST_FAILURE("Server failed to get stream data/pause before timeout!");
            return;
        }

        //
        // Calculate next amount of buffer to consume, except for
        // STATUS_CONTINUE cases (because that always consumes all buffer).
        //
        if (PauseType != ReturnStatusContinue) {
            ServerContext.ConsumeBufferAmount = SendSize - ServerContext.ConsumeBufferAmount;
        }

        if (ShutdownType) {
            Status =
                MsQuic->StreamShutdown(
                    ClientContext.Stream.Handle,
                    (ShutdownType == GracefulShutdown) ?
                        QUIC_STREAM_SHUTDOWN_FLAG_GRACEFUL : QUIC_STREAM_SHUTDOWN_FLAG_ABORT,
                    ConsumeBytes + SendBytes);
            if (QUIC_FAILED(Status)) {
                TEST_FAILURE("MsQuic->StreamShutdown failed, 0x%x", Status);
                return;
            }
        }

        if (PauseType == ReturnStatusPending) {
            if (ShutdownType == AbortShutdown) {
                //
                // Wait for the shutdown to be received to test if the buffer has been freed.
                //
                if (!QuicEventWaitWithTimeout(ServerContext.TestEvent.Handle, TimeoutMs)) {
                    TEST_FAILURE("Server failed to get shutdown before timeout!");
                    return;
                }
                QuicSecureZeroMemory(ServerContext.PendingBuffer, SendSize);
            }
            //
            // Indicate the buffer has been consumed.
            //
            Status =
                MsQuic->StreamReceiveComplete(
                    ServerContext.Stream.Handle,
                    SendBytes);
            if (QUIC_FAILED(Status)) {
                TEST_FAILURE(
                    "MsQuic->StreamReceiveComplete %d failed, 0x%x",
                    SendBytes,
                    Status);
                return;
            }
            ServerContext.AvailableBuffer = ServerContext.ConsumeBufferAmount;
        } else if (PauseType == ReturnConsumedBytes) {
            //
            // Resume receive callbacks.
            //
            Status =
                MsQuic->StreamReceiveSetEnabled(
                    ServerContext.Stream.Handle,
                    TRUE);
            if (QUIC_FAILED(Status)) {
                TEST_FAILURE("MsQuic->StreamReceiveSetEnabled TRUE failed, 0x%x", Status);
                return;
            }

            if (!QuicEventWaitWithTimeout(ServerContext.TestEvent.Handle, TimeoutMs)) {
                TEST_FAILURE("Server failed to resume receive before timeout!");
                return;
            }
        }

        //
        // Validate received amount is expected.
        //
        if (ServerContext.AvailableBuffer != ServerContext.ConsumeBufferAmount) {
            TEST_FAILURE("ServerContext.ConsumeBufferAmount was %u, expected %u",
                ServerContext.ConsumeBufferAmount,
                ServerContext.AvailableBuffer);
        }
        if (QUIC_STATUS_SUCCESS != ServerContext.TestResult) {
            TEST_FAILURE("ServerContext.TestResult was 0x%x, expected 0x%x",
                ServerContext.TestResult,
                QUIC_STATUS_SUCCESS);
        }
        TEST_TRUE(ServerContext.Passed);
    }
}

void
QuicTestReceiveResumeNoData(
    _In_ int Family,
    _In_ QUIC_RECEIVE_RESUME_SHUTDOWN_TYPE ShutdownType
    )
{
    uint32_t TimeoutMs = 500;
    MsQuicSession Session;
    TEST_TRUE(Session.IsValid());

    QUIC_ADDRESS_FAMILY QuicAddrFamily = (Family == 4) ? AF_INET : AF_INET6;
    QuicAddr ServerLocalAddr;
    RecvResumeTestContext ServerContext(true, ShutdownType, ReturnConsumedBytes), ClientContext(false, ShutdownType, ReturnConsumedBytes);
    ServerContext.ShutdownOnly = true;

    {
        //
        // Start the server.
        //
        ListenerScope Listener;
        QUIC_STATUS Status =
            MsQuic->ListenerOpen(
                Session,
                QuicRecvResumeListenerHandler,
                &ServerContext,
                &Listener.Handle);
        if (QUIC_FAILED(Status)) {
            TEST_FAILURE("MsQuic->ListenerOpen failed, 0x%x.", Status);
            return;
        }

        Status = MsQuic->ListenerStart(Listener.Handle, nullptr);
        if (QUIC_FAILED(Status)) {
            TEST_FAILURE("MsQuic->ListenerStart failed, 0x%x.", Status);
            return;
        }

        uint32_t Size = sizeof(ServerLocalAddr.SockAddr);
        Status =
            MsQuic->GetParam(
                Listener.Handle,
                QUIC_PARAM_LEVEL_LISTENER,
                QUIC_PARAM_LISTENER_LOCAL_ADDRESS,
                &Size,
                &ServerLocalAddr.SockAddr);
        if (QUIC_FAILED(Status)) {
            TEST_FAILURE("MsQuic->GetParam failed, 0x%x.", Status);
            return;
        }

        //
        // Start the client.
        //
        Status =
            MsQuic->ConnectionOpen(
                Session,
                QuicRecvResumeConnectionHandler,
                &ClientContext,
                &ClientContext.Conn.Handle);
        if (QUIC_FAILED(Status)) {
            TEST_FAILURE("MsQuic->ConnectionOpen failed, 0x%x.", Status);
            return;
        }

        uint32_t CertFlags =
            QUIC_CERTIFICATE_FLAG_IGNORE_UNKNOWN_CA |
            QUIC_CERTIFICATE_FLAG_IGNORE_CERTIFICATE_CN_INVALID;
        Status =
            MsQuic->SetParam(
                ClientContext.Conn.Handle,
                QUIC_PARAM_LEVEL_CONNECTION,
                QUIC_PARAM_CONN_CERT_VALIDATION_FLAGS,
                sizeof(CertFlags),
                &CertFlags);
        if (QUIC_FAILED(Status)) {
            TEST_FAILURE("MsQuic->SetParam(CERT_VALIDATION_FLAGS) failed, 0x%x.", Status);
            return;
        }

        Status =
            MsQuic->ConnectionStart(
                ClientContext.Conn.Handle,
                QuicAddrFamily,
                QUIC_LOCALHOST_FOR_AF(QuicAddrFamily),
                QuicAddrGetPort(&ServerLocalAddr.SockAddr));
        if (QUIC_FAILED(Status)) {
            TEST_FAILURE("MsQuic->ConnectionStart failed, 0x%x.", Status);
            return;
        }

        if (!QuicEventWaitWithTimeout(ClientContext.ConnectedEvent.Handle, TimeoutMs)) {
            TEST_FAILURE("Client failed to get connected before timeout!");
            return;
        }
        if (!QuicEventWaitWithTimeout(ServerContext.ConnectedEvent.Handle, TimeoutMs)) {
            TEST_FAILURE("Server failed to get connected before timeout!");
            return;
        }

        uint32_t StreamCount = 1;
        uint16_t ParamType = QUIC_PARAM_CONN_PEER_UNIDI_STREAM_COUNT;
        Status =
            MsQuic->SetParam(
                ServerContext.Conn.Handle,
                QUIC_PARAM_LEVEL_CONNECTION,
                ParamType,
                sizeof(ParamType),
                &StreamCount);
        if (QUIC_FAILED(Status)) {
            TEST_FAILURE("MsQuic->SetParam QUIC_PARAM_CONN_PEER_UNIDI_STREAM_COUNT failed, 0x%x", Status);
            return;
        }

        Status =
            MsQuic->StreamOpen(
                ClientContext.Conn.Handle,
                QUIC_STREAM_OPEN_FLAG_UNIDIRECTIONAL,
                QuicRecvResumeStreamHandler,
                &ClientContext,
                &ClientContext.Stream.Handle);
        if (QUIC_FAILED(Status)) {
            TEST_FAILURE("MsQuic->StreamOpen failed, 0x%x.", Status);
            return;
        }

        Status =
            MsQuic->StreamStart(
                ClientContext.Stream.Handle,
                QUIC_STREAM_START_FLAG_IMMEDIATE);
        if (QUIC_FAILED(Status)) {
            TEST_FAILURE("MsQuic->StreamStart failed, 0x%x.", Status);
            return;
        }

        if (!QuicEventWaitWithTimeout(ServerContext.StreamEvent.Handle, TimeoutMs)) {
            TEST_FAILURE("Server failed to get stream before timeout!");
            return;
        }

        Status =
            MsQuic->StreamReceiveSetEnabled(
                ServerContext.Stream.Handle,
                FALSE);
        if (QUIC_FAILED(Status)) {
            TEST_FAILURE("PauseFirst MsQuic->StreamReceiveSetEnabled(FALSE) failed, 0x%x", Status);
            return;
        }

        Status =
            MsQuic->StreamShutdown(
                ClientContext.Stream.Handle,
                (ShutdownType == GracefulShutdown) ?
                    QUIC_STREAM_SHUTDOWN_FLAG_GRACEFUL : QUIC_STREAM_SHUTDOWN_FLAG_ABORT,
                QUIC_STATUS_SUCCESS);
        if (QUIC_FAILED(Status)) {
            TEST_FAILURE("MsQuic->StreamShutdown failed, 0x%x", Status);
            return;
        }

        if (ShutdownType == GracefulShutdown) {
            if (QuicEventWaitWithTimeout(ServerContext.TestEvent.Handle, TimeoutMs)) {
                TEST_FAILURE("Server got shutdown event when it shouldn't have!");
                return;
            }
            Status =
                MsQuic->StreamReceiveSetEnabled(
                    ServerContext.Stream.Handle,
                    TRUE);
            if (QUIC_FAILED(Status)) {
                TEST_FAILURE("PauseFirst MsQuic->StreamReceiveSetEnabled(TRUE) failed, 0x%x", Status);
                return;
            }
        }

        //
        // Validate the test was shutdown as expected.
        //
        if (!QuicEventWaitWithTimeout(ServerContext.TestEvent.Handle, TimeoutMs)) {
            TEST_FAILURE("Server failed to get shutdown before timeout!");
            return;
        }
    }
}
<|MERGE_RESOLUTION|>--- conflicted
+++ resolved
@@ -1,2898 +1,2884 @@
-/*++
-
-    Copyright (c) Microsoft Corporation.
-    Licensed under the MIT License.
-
-Abstract:
-
-    MsQuic API Unittest
-
---*/
-
-#include "precomp.h"
-#include "quic_trace.h"
-<<<<<<< HEAD
-#include "QuicTest.cpp.clog.h"
-=======
->>>>>>> eaf136f3
-
-//#define QUIC_TEST_DISABLE_DNS 1
-
-#define OLD_SUPPORTED_VERSION       QUIC_VERSION_1_MS_H
-#define LATEST_SUPPORTED_VERSION    QUIC_VERSION_LATEST_H
-
-const uint16_t TestUdpPortBase = 0x8000;
-
-const QuicAddr GetLocalAddr(int Family)
-{
-    return Family == 4 ? QuicAddr(AF_INET, true) : QuicAddr(AF_INET6, true);
-}
-
-void QuicTestInitialize()
-{
-#ifdef QUIC_NO_ENCRYPTION
-    uint8_t Disabled = FALSE;
-    if (QUIC_FAILED(
-        MsQuic->SetParam(
-            nullptr,
-            QUIC_PARAM_LEVEL_GLOBAL,
-            QUIC_PARAM_GLOBAL_ENCRYPTION,
-            sizeof(Disabled),
-            &Disabled))) {
-<<<<<<< HEAD
-        QuicTraceLogError(FN_quictest9eddd9dc5266f22ce5fe2958d12ddae0, "[test] Disabling encryption failed");
-=======
-        QuicTraceLogError(
-            TestDisableEncryptionFailure,
-            "[test] Disabling encryption failed");
->>>>>>> eaf136f3
-    }
-#endif
-}
-
-void QuicTestCleanup()
-{
-}
-
-struct TestScopeLogger
-{
-    const char* Name;
-    TestScopeLogger(const char* name) : Name(name) {
-<<<<<<< HEAD
-        QuicTraceLogInfo(FN_quictest0785c7e818b20fe296fb9343da4ad6c7, "[test]---> %s", Name);
-    }
-    ~TestScopeLogger() {
-        QuicTraceLogInfo(FN_quictest3a72f018a4cf860262d89c7671534363, "[test]<--- %s", Name);
-=======
-        QuicTraceLogInfo(
-            TestScopeEntry,
-            "[test]---> %s",
-            Name);
-    }
-    ~TestScopeLogger() {
-        QuicTraceLogInfo(
-            TestScopeExit,
-            "[test]<--- %s",
-            Name);
->>>>>>> eaf136f3
-    }
-};
-
-_Function_class_(NEW_CONNECTION_CALLBACK)
-static
-void
-ListenerDoNothingCallback(
-    _In_ TestListener* /* Listener */,
-    _In_ HQUIC /* ConnectionHandle */
-    )
-{
-    TEST_FAILURE("This callback should never be called!");
-}
-
-_Function_class_(NEW_STREAM_CALLBACK)
-static
-void
-ConnectionDoNothingCallback(
-    _In_ TestConnection* /* Connection */,
-    _In_ HQUIC /* StreamHandle */,
-    _In_ QUIC_STREAM_OPEN_FLAGS /* Flags */
-    )
-{
-    TEST_FAILURE("This callback should never be called!");
-}
-
-void QuicTestCreateListener()
-{
-    MsQuicSession Session;
-    TEST_TRUE(Session.IsValid());
-
-    {
-        TestListener Listener(Session.Handle, ListenerDoNothingCallback);
-        TEST_TRUE(Listener.IsValid());
-    }
-}
-
-void QuicTestStartListener()
-{
-    MsQuicSession Session;
-    TEST_TRUE(Session.IsValid());
-
-    {
-        TestListener Listener(Session.Handle, ListenerDoNothingCallback);
-        TEST_TRUE(Listener.IsValid());
-        TEST_QUIC_SUCCEEDED(Listener.Start());
-    }
-
-    {
-        TestListener Listener(Session.Handle, ListenerDoNothingCallback);
-        TEST_TRUE(Listener.IsValid());
-        QuicAddr LocalAddress(AF_UNSPEC);
-        TEST_QUIC_SUCCEEDED(Listener.Start(&LocalAddress.SockAddr));
-    }
-}
-
-void QuicTestStartListenerMultiAlpns()
-{
-    MsQuicSession Session("MsQuicTest1", "MsQuicTest2");
-    TEST_TRUE(Session.IsValid());
-
-    {
-        TestListener Listener(Session.Handle, ListenerDoNothingCallback);
-        TEST_TRUE(Listener.IsValid());
-        TEST_QUIC_SUCCEEDED(Listener.Start());
-    }
-
-    {
-        TestListener Listener(Session.Handle, ListenerDoNothingCallback);
-        TEST_TRUE(Listener.IsValid());
-        QuicAddr LocalAddress(AF_UNSPEC);
-        TEST_QUIC_SUCCEEDED(Listener.Start(&LocalAddress.SockAddr));
-    }
-}
-
-void QuicTestStartListenerImplicit(_In_ int Family)
-{
-    MsQuicSession Session;
-    TEST_TRUE(Session.IsValid());
-
-    {
-        TestListener Listener(Session.Handle, ListenerDoNothingCallback);
-        TEST_TRUE(Listener.IsValid());
-
-        QuicAddr LocalAddress(Family == 4 ? AF_INET : AF_INET6);
-        TEST_QUIC_SUCCEEDED(Listener.Start(&LocalAddress.SockAddr));
-    }
-}
-
-void QuicTestStartTwoListeners()
-{
-    MsQuicSession Session1;
-    TEST_TRUE(Session1.IsValid());
-    MsQuicSession Session2("MsQuicTest2");
-    TEST_TRUE(Session2.IsValid());
-
-    {
-        TestListener Listener1(Session1.Handle, ListenerDoNothingCallback);
-        TEST_TRUE(Listener1.IsValid());
-        TEST_QUIC_SUCCEEDED(Listener1.Start());
-
-        QuicAddr LocalAddress;
-        TEST_QUIC_SUCCEEDED(Listener1.GetLocalAddr(LocalAddress));
-
-        TestListener Listener2(Session2.Handle, ListenerDoNothingCallback);
-        TEST_TRUE(Listener2.IsValid());
-        TEST_QUIC_SUCCEEDED(Listener2.Start(&LocalAddress.SockAddr));
-    }
-}
-
-void QuicTestStartTwoListenersSameALPN()
-{
-    MsQuicSession Session;
-    TEST_TRUE(Session.IsValid());
-    MsQuicSession Session2("MsQuicTest", "MsQuicTest2");
-    TEST_TRUE(Session2.IsValid());
-
-    {
-        //
-        // Both try to listen on the same, single ALPN
-        //
-        TestListener Listener1(Session.Handle, ListenerDoNothingCallback);
-        TEST_TRUE(Listener1.IsValid());
-        TEST_QUIC_SUCCEEDED(Listener1.Start());
-
-        QuicAddr LocalAddress;
-        TEST_QUIC_SUCCEEDED(Listener1.GetLocalAddr(LocalAddress));
-
-        TestListener Listener2(Session.Handle, ListenerDoNothingCallback);
-        TEST_TRUE(Listener2.IsValid());
-        TEST_QUIC_STATUS(
-            QUIC_STATUS_INVALID_STATE,
-            Listener2.Start(&LocalAddress.SockAddr));
-    }
-
-    {
-        //
-        // First listener on two ALPNs and second overlaps one of those.
-        //
-        TestListener Listener1(Session2.Handle, ListenerDoNothingCallback);
-        TEST_TRUE(Listener1.IsValid());
-        TEST_QUIC_SUCCEEDED(Listener1.Start());
-
-        QuicAddr LocalAddress;
-        TEST_QUIC_SUCCEEDED(Listener1.GetLocalAddr(LocalAddress));
-
-        TestListener Listener2(Session.Handle, ListenerDoNothingCallback);
-        TEST_TRUE(Listener2.IsValid());
-        TEST_QUIC_STATUS(
-            QUIC_STATUS_INVALID_STATE,
-            Listener2.Start(&LocalAddress.SockAddr));
-    }
-
-    {
-        //
-        // First listener on one ALPN and second with two (one that overlaps).
-        //
-        TestListener Listener1(Session.Handle, ListenerDoNothingCallback);
-        TEST_TRUE(Listener1.IsValid());
-        TEST_QUIC_SUCCEEDED(Listener1.Start());
-
-        QuicAddr LocalAddress;
-        TEST_QUIC_SUCCEEDED(Listener1.GetLocalAddr(LocalAddress));
-
-        TestListener Listener2(Session2.Handle, ListenerDoNothingCallback);
-        TEST_TRUE(Listener2.IsValid());
-        TEST_QUIC_STATUS(
-            QUIC_STATUS_INVALID_STATE,
-            Listener2.Start(&LocalAddress.SockAddr));
-    }
-}
-
-void QuicTestStartListenerExplicit(_In_ int Family)
-{
-    MsQuicSession Session;
-    TEST_TRUE(Session.IsValid());
-
-    {
-        TestListener Listener(Session.Handle, ListenerDoNothingCallback);
-        TEST_TRUE(Listener.IsValid());
-
-        QuicAddr LocalAddress(GetLocalAddr(Family), TestUdpPortBase);
-        QUIC_STATUS Status = QUIC_STATUS_ADDRESS_IN_USE;
-        while (Status == QUIC_STATUS_ADDRESS_IN_USE) {
-            LocalAddress.IncrementPort();
-            Status = Listener.Start(&LocalAddress.SockAddr);
-        }
-        TEST_QUIC_SUCCEEDED(Status);
-    }
-}
-
-void QuicTestCreateConnection()
-{
-    MsQuicSession Session;
-    TEST_TRUE(Session.IsValid());
-
-    {
-        TestConnection Connection(Session.Handle, ConnectionDoNothingCallback, false);
-        TEST_TRUE(Connection.IsValid());
-    }
-}
-
-void QuicTestBindConnectionImplicit(_In_ int Family)
-{
-    MsQuicSession Session;
-    TEST_TRUE(Session.IsValid());
-
-    {
-        TestConnection Connection(Session.Handle, ConnectionDoNothingCallback, false);
-        TEST_TRUE(Connection.IsValid());
-
-        QuicAddr LocalAddress(Family == 4 ? AF_INET : AF_INET6);
-        TEST_QUIC_SUCCEEDED(Connection.SetLocalAddr(LocalAddress));
-    }
-}
-
-void QuicTestBindConnectionExplicit(_In_ int Family)
-{
-    MsQuicSession Session;
-    TEST_TRUE(Session.IsValid());
-
-    {
-        TestConnection Connection(Session.Handle, ConnectionDoNothingCallback, false);
-        TEST_TRUE(Connection.IsValid());
-
-        QuicAddr LocalAddress(GetLocalAddr(Family), TestUdpPortBase);
-        QUIC_STATUS Status = QUIC_STATUS_ADDRESS_IN_USE;
-        while (Status == QUIC_STATUS_ADDRESS_IN_USE) {
-            LocalAddress.IncrementPort();
-            Status = Connection.SetLocalAddr(LocalAddress);
-        }
-        TEST_QUIC_SUCCEEDED(Status);
-    }
-}
-
-struct ServerAcceptContext {
-    QUIC_EVENT NewConnectionReady;
-    TestConnection** NewConnection;
-    ServerAcceptContext(TestConnection** _NewConnection) :
-        NewConnection(_NewConnection) {
-        QuicEventInitialize(&NewConnectionReady, TRUE, FALSE);
-    }
-    ~ServerAcceptContext() {
-        QuicEventUninitialize(NewConnectionReady);
-    }
-};
-
-_Function_class_(NEW_CONNECTION_CALLBACK)
-static
-void
-ListenerAcceptConnection(
-    _In_ TestListener* Listener,
-    _In_ HQUIC ConnectionHandle
-    )
-{
-    ServerAcceptContext* AcceptContext = (ServerAcceptContext*)Listener->Context;
-    if (AcceptContext == nullptr) { // Prime Resumption scenario.
-        auto NewConnection = new TestConnection(ConnectionHandle, ConnectionDoNothingCallback, true, true);
-        if (NewConnection == nullptr || !NewConnection->IsValid()) {
-            TEST_FAILURE("Failed to accept new TestConnection.");
-            delete NewConnection;
-            MsQuic->ConnectionClose(ConnectionHandle);
-        }
-        return;
-    }
-    if (*AcceptContext->NewConnection != nullptr) { // Retry scenario.
-        delete *AcceptContext->NewConnection;
-        *AcceptContext->NewConnection = nullptr;
-    }
-    *AcceptContext->NewConnection = new TestConnection(ConnectionHandle, ConnectionDoNothingCallback, true);
-    if (*AcceptContext->NewConnection == nullptr || !(*AcceptContext->NewConnection)->IsValid()) {
-        TEST_FAILURE("Failed to accept new TestConnection.");
-        delete *AcceptContext->NewConnection;
-        *AcceptContext->NewConnection = nullptr;
-        MsQuic->ConnectionClose(ConnectionHandle);
-    }
-    QuicEventSet(AcceptContext->NewConnectionReady);
-}
-
-struct StatelessRetryHelper
-{
-    bool DoRetry;
-    StatelessRetryHelper(bool Enabled) : DoRetry(Enabled) {
-        if (DoRetry) {
-            uint16_t value = 0;
-            TEST_QUIC_SUCCEEDED(
-                MsQuic->SetParam(
-                    nullptr,
-                    QUIC_PARAM_LEVEL_GLOBAL,
-                    QUIC_PARAM_GLOBAL_RETRY_MEMORY_PERCENT,
-                    sizeof(value),
-                    &value));
-        }
-    }
-    ~StatelessRetryHelper() {
-        if (DoRetry) {
-            uint16_t value = 65;
-            TEST_QUIC_SUCCEEDED(
-                MsQuic->SetParam(
-                    nullptr,
-                    QUIC_PARAM_LEVEL_GLOBAL,
-                    QUIC_PARAM_GLOBAL_RETRY_MEMORY_PERCENT,
-                    sizeof(value),
-                    &value));
-        }
-    }
-};
-
-#define PRIVATE_TP_TYPE   77
-#define PRIVATE_TP_LENGTH 2345
-
-struct PrivateTransportHelper : QUIC_PRIVATE_TRANSPORT_PARAMETER
-{
-    PrivateTransportHelper(bool Enabled) {
-        if (Enabled) {
-            Type = PRIVATE_TP_TYPE;
-            Length = PRIVATE_TP_LENGTH;
-            Buffer = new uint8_t[PRIVATE_TP_LENGTH];
-            TEST_TRUE(Buffer != nullptr);
-        } else {
-            Buffer = nullptr;
-        }
-    }
-    ~PrivateTransportHelper() {
-        delete [] Buffer;
-    }
-};
-
-void
-QuicTestConnect(
-    _In_ int Family,
-    _In_ bool ServerStatelessRetry,
-    _In_ bool ClientUsesOldVersion,
-    _In_ bool ClientRebind,
-    _In_ bool ChangeMaxStreamID,
-    _In_ bool MultipleALPNs,
-    _In_ bool AsyncSecConfig,
-    _In_ bool MultiPacketClientInitial,
-    _In_ bool SessionResumption
-    )
-{
-    MsQuicSession Session;
-    TEST_TRUE(Session.IsValid());
-    TEST_QUIC_SUCCEEDED(Session.SetPeerBidiStreamCount(4));
-    MsQuicSession Session2("MsQuicTest2", "MsQuicTest");
-    TEST_TRUE(Session2.IsValid());
-    TEST_QUIC_SUCCEEDED(Session2.SetPeerBidiStreamCount(4));
-
-    StatelessRetryHelper RetryHelper(ServerStatelessRetry);
-    PrivateTransportHelper TpHelper(MultiPacketClientInitial);
-
-    {
-        TestListener Listener(
-            MultipleALPNs ? Session2.Handle : Session.Handle,
-            ListenerAcceptConnection,
-            AsyncSecConfig);
-        TEST_TRUE(Listener.IsValid());
-
-        QUIC_ADDRESS_FAMILY QuicAddrFamily = (Family == 4) ? AF_INET : AF_INET6;
-        QuicAddr ServerLocalAddr(QuicAddrFamily);
-        TEST_QUIC_SUCCEEDED(Listener.Start(&ServerLocalAddr.SockAddr));
-        TEST_QUIC_SUCCEEDED(Listener.GetLocalAddr(ServerLocalAddr));
-
-        if (SessionResumption) {
-            TestScopeLogger logScope("PrimeResumption");
-            {
-                TestConnection Client(
-                    Session.Handle,
-                    ConnectionDoNothingCallback,
-                    false);
-                TEST_TRUE(Client.IsValid());
-                #if QUIC_TEST_DISABLE_DNS
-                QuicAddr RemoteAddr(QuicAddrFamily, true);
-                TEST_QUIC_SUCCEEDED(Client.SetRemoteAddr(RemoteAddr));
-                #endif
-                TEST_QUIC_SUCCEEDED(
-                    Client.Start(
-                        QuicAddrFamily,
-                        QUIC_LOCALHOST_FOR_AF(QuicAddrFamily),
-                        QuicAddrGetPort(&ServerLocalAddr.SockAddr)));
-                if (!Client.WaitForConnectionComplete()) {
-                    return;
-                }
-                TEST_TRUE(Client.GetIsConnected());
-                if (!Client.WaitForZeroRttTicket()) {
-                    return;
-                }
-                Client.Shutdown(QUIC_CONNECTION_SHUTDOWN_FLAG_NONE, QUIC_TEST_NO_ERROR);
-                if (!Client.WaitForShutdownComplete()) {
-                    return;
-                }
-            }
-        }
-
-        {
-            UniquePtr<TestConnection> Server;
-            ServerAcceptContext ServerAcceptCtx((TestConnection**)&Server);
-            Listener.Context = &ServerAcceptCtx;
-
-            {
-                TestConnection Client(
-                    Session.Handle,
-                    ConnectionDoNothingCallback,
-                    false);
-                TEST_TRUE(Client.IsValid());
-
-                if (ClientUsesOldVersion) {
-                    TEST_QUIC_SUCCEEDED(
-                        Client.SetQuicVersion(OLD_SUPPORTED_VERSION));
-                }
-
-                if (MultiPacketClientInitial) {
-                    TEST_QUIC_SUCCEEDED(
-                        Client.SetTestTransportParameter(&TpHelper));
-                }
-
-                if (SessionResumption) {
-                    Client.SetExpectedResumed(true);
-                }
-
-                #if QUIC_TEST_DISABLE_DNS
-                QuicAddr RemoteAddr(QuicAddrFamily, true);
-                TEST_QUIC_SUCCEEDED(Client.SetRemoteAddr(RemoteAddr));
-                #endif
-
-                TEST_QUIC_SUCCEEDED(
-                    Client.Start(
-                        QuicAddrFamily,
-                        QUIC_LOCALHOST_FOR_AF(QuicAddrFamily),
-                        QuicAddrGetPort(&ServerLocalAddr.SockAddr)));
-
-                if (AsyncSecConfig) {
-                    if (!QuicEventWaitWithTimeout(ServerAcceptCtx.NewConnectionReady, TestWaitTimeout)) {
-                        TEST_FAILURE("Timed out waiting for server accept.");
-                    } else if (Server == nullptr) {
-                        TEST_FAILURE("Failed to accept server connection.");
-                    } else {
-                        TEST_QUIC_SUCCEEDED(
-                            Server->SetSecurityConfig(SecurityConfig));
-                    }
-                }
-
-                if (!Client.WaitForConnectionComplete()) {
-                    return;
-                }
-                TEST_TRUE(Client.GetIsConnected());
-
-                TEST_NOT_EQUAL(nullptr, Server);
-                if (!Server->WaitForConnectionComplete()) {
-                    return;
-                }
-                TEST_TRUE(Server->GetIsConnected());
-
-                if (ClientUsesOldVersion) {
-                    TEST_EQUAL(Server->GetQuicVersion(), OLD_SUPPORTED_VERSION);
-                } else {
-                    TEST_EQUAL(Server->GetQuicVersion(), LATEST_SUPPORTED_VERSION);
-                }
-
-                if (SessionResumption) {
-                    TEST_TRUE(Client.GetResumed());
-                    TEST_TRUE(Server->GetResumed());
-                }
-
-                TEST_EQUAL(
-                    Server->GetPeerBidiStreamCount(),
-                    Client.GetLocalBidiStreamCount());
-
-                if (ClientRebind) {
-                    QuicAddr NewLocalAddr(QuicAddrFamily);
-                    TEST_QUIC_SUCCEEDED(Client.SetLocalAddr(NewLocalAddr));
-                    QuicSleep(100);
-                    TEST_QUIC_SUCCEEDED(Client.GetLocalAddr(NewLocalAddr));
-                    TEST_FALSE(Client.GetIsShutdown());
-
-                    bool ServerAddressUpdated = false;
-                    uint32_t Try = 0;
-                    do {
-                        if (Try != 0) {
-                            QuicSleep(200);
-                        }
-                        QuicAddr ServerRemoteAddr;
-                        TEST_QUIC_SUCCEEDED(Server->GetRemoteAddr(ServerRemoteAddr));
-                        if (Server->GetPeerAddrChanged() &&
-                            QuicAddrCompare(&NewLocalAddr.SockAddr, &ServerRemoteAddr.SockAddr)) {
-                            ServerAddressUpdated = true;
-                            break;
-                        }
-                    } while (++Try <= 3);
-                    TEST_TRUE(ServerAddressUpdated);
-                }
-
-                if (ChangeMaxStreamID) {
-                    TEST_QUIC_SUCCEEDED(Client.SetPeerBidiStreamCount(101));
-                    TEST_EQUAL(101, Client.GetPeerBidiStreamCount());
-                    QuicSleep(100);
-                    TEST_EQUAL(101, Server->GetLocalBidiStreamCount());
-
-                    TEST_QUIC_SUCCEEDED(Server->SetPeerBidiStreamCount(100));
-                    TEST_EQUAL(100, Server->GetPeerBidiStreamCount());
-                    QuicSleep(100);
-                    TEST_EQUAL(100, Client.GetLocalBidiStreamCount());
-                }
-
-                Client.Shutdown(QUIC_CONNECTION_SHUTDOWN_FLAG_NONE, QUIC_TEST_NO_ERROR);
-                if (!Client.WaitForShutdownComplete()) {
-                    return;
-                }
-
-                TEST_FALSE(Client.GetPeerClosed());
-                TEST_FALSE(Client.GetTransportClosed());
-            }
-
-#if !QUIC_SEND_FAKE_LOSS
-            TEST_TRUE(Server->GetPeerClosed());
-            TEST_EQUAL(Server->GetPeerCloseErrorCode(), QUIC_TEST_NO_ERROR);
-#endif
-        }
-    }
-}
-
-/*
-    Helper function to estimate a maximum timeout for a test with a
-    particular payload length.
-*/
-uint32_t
-EstimateTimeoutMs(uint64_t Length)
-{
-    const uint64_t EstimatedHandshakeTime = 2000;
-    const uint64_t EstimatedStreamOverhead = 1000;
-    const uint64_t EstimatedRateBps = 1 * 1000 * 1000; // 1 MBps
-
-    uint64_t TimeoutMs =
-        EstimatedHandshakeTime +
-        EstimatedStreamOverhead +
-        (1000 * Length) / EstimatedRateBps;
-#if QUIC_SEND_FAKE_LOSS
-    TimeoutMs *= 10 * 100 * 100 / ((100 - QUIC_SEND_FAKE_LOSS) * (100 - QUIC_SEND_FAKE_LOSS));
-#endif
-    return (uint32_t)TimeoutMs;
-}
-
-struct PingStats
-{
-    const uint64_t PayloadLength;
-    const uint32_t ConnectionCount;
-    const uint32_t StreamCount;
-    const bool UnidirectionalStreams;
-    const bool ServerInitiatedStreams;
-    const bool ZeroRtt;
-    const bool AllowDataIncomplete;
-    const bool ServerKeyUpdate;
-    const QUIC_STATUS ExpectedCloseStatus;
-
-    volatile long ConnectionsComplete;
-
-    QUIC_EVENT CompletionEvent;
-
-    PingStats(
-        uint64_t _PayloadLength,
-        uint32_t _ConnectionCount,
-        uint32_t _StreamCount,
-        bool _UnidirectionalStreams,
-        bool _ServerInitiatedStreams,
-        bool _ZeroRtt,
-        bool _AllowDataIncomplete = false,
-        QUIC_STATUS _ExpectedCloseStatus = QUIC_STATUS_SUCCESS,
-        bool _ServerKeyUpdate = false
-        ) :
-        PayloadLength(_PayloadLength),
-        ConnectionCount(_ConnectionCount),
-        StreamCount(_StreamCount),
-        UnidirectionalStreams(_UnidirectionalStreams),
-        ServerInitiatedStreams(_ServerInitiatedStreams),
-        ZeroRtt(_ZeroRtt),
-        AllowDataIncomplete(_AllowDataIncomplete),
-        ExpectedCloseStatus(_ExpectedCloseStatus),
-        ServerKeyUpdate(_ServerKeyUpdate),
-        ConnectionsComplete(0)
-    {
-        QuicEventInitialize(&CompletionEvent, FALSE, FALSE);
-    }
-
-    ~PingStats() {
-        QuicEventUninitialize(CompletionEvent);
-        QuicZeroMemory(&CompletionEvent, sizeof(CompletionEvent));
-    }
-};
-
-struct PingConnState
-{
-    PingStats* Stats;
-    TestConnection* Connection;
-    volatile long StreamsComplete;
-
-    ~PingConnState() {
-        Stats = nullptr;
-        Connection = nullptr;
-    }
-
-    PingStats* GetPingStats() { return Stats; }
-
-    PingConnState(PingStats* stats, TestConnection* connection) :
-        Stats(stats), Connection(connection), StreamsComplete(0)
-    { }
-
-    void OnStreamComplete() {
-        if ((uint32_t)InterlockedIncrement(&StreamsComplete) == Stats->StreamCount) {
-            if ((uint32_t)InterlockedIncrement(&Stats->ConnectionsComplete) == Stats->ConnectionCount) {
-                QuicEventSet(Stats->CompletionEvent);
-            }
-        }
-    }
-};
-
-_Function_class_(STREAM_SHUTDOWN_CALLBACK)
-static
-void
-PingStreamShutdown(
-    _In_ TestStream* Stream
-    )
-{
-    TestScopeLogger logScope(__FUNCTION__);
-
-    PingConnState* ConnState = (PingConnState*)Stream->Context;
-
-    // TODO - More Validation
-    if (!Stream->GetSendShutdown()) {
-        TEST_FAILURE("Send path not shutdown.");
-    }
-    if (!ConnState->GetPingStats()->AllowDataIncomplete) {
-        if (!Stream->GetAllDataSent()) {
-            TEST_FAILURE("Not all data sent.");
-        }
-        if (!Stream->GetAllDataReceived()) {
-            TEST_FAILURE("Not all data received.");
-        }
-    }
-
-#if !QUIC_SEND_FAKE_LOSS
-    if (!ConnState->GetPingStats()->ServerInitiatedStreams &&
-        ConnState->GetPingStats()->ZeroRtt) {
-        if (Stream->GetBytesReceived() != 0 && // TODO - Support 0-RTT indication for Stream Open callback.
-            !Stream->GetUsedZeroRtt()) {
-            TEST_FAILURE("0-RTT wasn't used for stream data.");
-        }
-    }
-#endif
-
-    if (ConnState->StreamsComplete > 0 && ConnState->StreamsComplete % 2 == 0 && ConnState->Stats->ServerKeyUpdate) {
-        if (QUIC_FAILED(ConnState->Connection->ForceKeyUpdate())) {
-            TEST_FAILURE("Server ForceKeyUpdate failed.");
-        }
-    }
-
-    ConnState->OnStreamComplete();
-
-    delete Stream;
-}
-
-bool
-SendPingBurst(
-    _In_ TestConnection* Connection,
-    _In_ uint32_t StreamCount,
-    _In_ uint64_t PayloadLength
-    )
-{
-    TestScopeLogger logScope(__FUNCTION__);
-
-    for (uint32_t i = 0; i < StreamCount; ++i) {
-        auto Stream =
-            Connection->NewStream(
-                PingStreamShutdown,
-                ((PingConnState*)Connection->Context)->Stats->UnidirectionalStreams ?
-                    QUIC_STREAM_OPEN_FLAG_UNIDIRECTIONAL : QUIC_STREAM_OPEN_FLAG_NONE);
-        if (Stream == nullptr) {
-            return false;
-        }
-        Stream->Context = Connection->Context;
-        if (!Stream->StartPing(PayloadLength)) {
-            return false;
-        }
-    }
-
-    return true;
-}
-
-_Function_class_(CONN_SHUTDOWN_COMPLETE_CALLBACK)
-static
-void
-PingConnectionShutdown(
-    _In_ TestConnection* Connection
-    )
-{
-    auto ConnState = (PingConnState*)Connection->Context;
-    if (ConnState->GetPingStats()->ExpectedCloseStatus == QUIC_STATUS_SUCCESS) {
-        TEST_FALSE(Connection->GetTransportClosed());
-        TEST_FALSE(Connection->GetPeerClosed());
-    }
-    delete ConnState;
-}
-
-_Function_class_(NEW_STREAM_CALLBACK)
-static
-void
-ConnectionAcceptPingStream(
-    _In_ TestConnection* Connection,
-    _In_ HQUIC StreamHandle,
-    _In_ QUIC_STREAM_OPEN_FLAGS Flags
-    )
-{
-    TestScopeLogger logScope(__FUNCTION__);
-    auto Stream = TestStream::FromStreamHandle(StreamHandle, PingStreamShutdown, Flags);
-    if (Stream == nullptr || !Stream->IsValid()) {
-        delete Stream;
-        TEST_FAILURE("Failed to accept new TestStream.");
-    } else {
-        Stream->Context = Connection->Context;
-    }
-}
-
-_Function_class_(NEW_CONNECTION_CALLBACK)
-static
-void
-ListenerAcceptPingConnection(
-    _In_ TestListener* Listener,
-    _In_ HQUIC ConnectionHandle
-    )
-{
-    TestScopeLogger logScope(__FUNCTION__);
-
-    if (Listener->Context != nullptr) {
-        auto Connection = new TestConnection(ConnectionHandle, ConnectionAcceptPingStream, true, true);
-        if (Connection == nullptr || !(Connection)->IsValid()) {
-            TEST_FAILURE("Failed to accept new TestConnection.");
-            delete Connection;
-            MsQuic->ConnectionClose(ConnectionHandle);
-            return;
-        }
-
-        auto Stats = (PingStats*)Listener->Context;
-        Connection->Context = new PingConnState(Stats, Connection);
-        Connection->SetShutdownCompleteCallback(PingConnectionShutdown);
-        Connection->SetExpectedResumed(Stats->ZeroRtt);
-        if (Stats->ExpectedCloseStatus != QUIC_STATUS_SUCCESS) {
-            Connection->SetExpectedTransportCloseStatus(Stats->ExpectedCloseStatus);
-            if (Stats->ExpectedCloseStatus == QUIC_STATUS_CONNECTION_TIMEOUT) {
-                Connection->SetDisconnectTimeout(1000); // ms
-            }
-        }
-
-        if (Stats->ServerInitiatedStreams) {
-            SendPingBurst(
-                Connection,
-                Stats->StreamCount,
-                Stats->PayloadLength);
-        }
-
-    } else {
-        auto Connection = new TestConnection(ConnectionHandle, ConnectionDoNothingCallback, true, true);
-        if (Connection == nullptr || !(Connection)->IsValid()) {
-            TEST_FAILURE("Failed to accept new TestConnection.");
-            delete Connection;
-            MsQuic->ConnectionClose(ConnectionHandle);
-            return;
-        }
-    }
-}
-
-TestConnection*
-NewPingConnection(
-    _In_ HQUIC SessionHandle,
-    _In_ PingStats* ClientStats,
-    _In_ bool UseSendBuffer
-    )
-{
-    TestScopeLogger logScope(__FUNCTION__);
-
-    auto Connection = new TestConnection(SessionHandle, ConnectionAcceptPingStream, false, true, UseSendBuffer);
-    if (Connection == nullptr || !(Connection)->IsValid()) {
-        TEST_FAILURE("Failed to create new TestConnection.");
-        delete Connection;
-        return nullptr;
-    }
-
-    Connection->Context = new PingConnState(ClientStats, Connection);
-    Connection->SetShutdownCompleteCallback(PingConnectionShutdown);
-    Connection->SetExpectedResumed(ClientStats->ZeroRtt);
-
-    if (ClientStats->ServerInitiatedStreams) {
-        Connection->SetPeerUnidiStreamCount((uint16_t)ClientStats->StreamCount);
-        Connection->SetPeerBidiStreamCount((uint16_t)ClientStats->StreamCount);
-    }
-
-    if (ClientStats->ConnectionCount > 1) {
-        Connection->SetShareUdpBinding(true);
-    }
-
-    return Connection;
-}
-
-void
-QuicTestConnectAndPing(
-    _In_ int Family,
-    _In_ uint64_t Length,
-    _In_ uint32_t ConnectionCount,
-    _In_ uint32_t StreamCount,
-    _In_ uint32_t StreamBurstCount,
-    _In_ uint32_t StreamBurstDelayMs,
-    _In_ bool ServerStatelessRetry,
-    _In_ bool /* ClientRebind */, // TODO - Use this
-    _In_ bool ClientZeroRtt,
-    _In_ bool ServerRejectZeroRtt,
-    _In_ bool UseSendBuffer,
-    _In_ bool UnidirectionalStreams,
-    _In_ bool ServerInitiatedStreams
-    )
-{
-    const uint32_t TimeoutMs = EstimateTimeoutMs(Length) * StreamBurstCount;
-    const uint16_t TotalStreamCount = (uint16_t)(StreamCount * StreamBurstCount);
-
-    PingStats ServerStats(Length, ConnectionCount, TotalStreamCount, UnidirectionalStreams, ServerInitiatedStreams, ClientZeroRtt && !ServerRejectZeroRtt, false, QUIC_STATUS_SUCCESS);
-    PingStats ClientStats(Length, ConnectionCount, TotalStreamCount, UnidirectionalStreams, ServerInitiatedStreams, ClientZeroRtt && !ServerRejectZeroRtt);
-
-    MsQuicSession Session;
-    TEST_TRUE(Session.IsValid());
-    Session.SetAutoCleanup();
-    if (!ServerInitiatedStreams) {
-        TEST_QUIC_SUCCEEDED(Session.SetPeerUnidiStreamCount(TotalStreamCount));
-        TEST_QUIC_SUCCEEDED(Session.SetPeerBidiStreamCount(TotalStreamCount));
-    }
-
-    if (ServerRejectZeroRtt) {
-        uint8_t NewTicketKey[44] = {1};
-        TEST_QUIC_SUCCEEDED(Session.SetTlsTicketKey(NewTicketKey));
-    }
-
-    StatelessRetryHelper RetryHelper(ServerStatelessRetry);
-
-    {
-        TestListener Listener(Session.Handle, ListenerAcceptPingConnection, false, UseSendBuffer);
-        TEST_TRUE(Listener.IsValid());
-        TEST_QUIC_SUCCEEDED(Listener.Start());
-
-        QUIC_ADDRESS_FAMILY QuicAddrFamily = (Family == 4) ? AF_INET : AF_INET6;
-        QuicAddr ServerLocalAddr;
-        TEST_QUIC_SUCCEEDED(Listener.GetLocalAddr(ServerLocalAddr));
-
-        if (ClientZeroRtt) {
-            TestScopeLogger logScope("PrimeZeroRtt");
-            {
-                TestConnection Client(Session.Handle, ConnectionDoNothingCallback, false);
-                TEST_TRUE(Client.IsValid());
-                #if QUIC_TEST_DISABLE_DNS
-                QuicAddr RemoteAddr(QuicAddrFamily, true);
-                TEST_QUIC_SUCCEEDED(Client.SetRemoteAddr(RemoteAddr));
-                #endif
-                TEST_QUIC_SUCCEEDED(
-                    Client.Start(
-                        QuicAddrFamily,
-                        QUIC_LOCALHOST_FOR_AF(QuicAddrFamily),
-                        QuicAddrGetPort(&ServerLocalAddr.SockAddr)));
-                if (!Client.WaitForConnectionComplete()) {
-                    return;
-                }
-                TEST_TRUE(Client.GetIsConnected());
-                if (!Client.WaitForZeroRttTicket()) {
-                    return;
-                }
-                Client.Shutdown(QUIC_CONNECTION_SHUTDOWN_FLAG_NONE, QUIC_TEST_NO_ERROR);
-                if (!Client.WaitForShutdownComplete()) {
-                    return;
-                }
-            }
-        }
-
-        if (ServerRejectZeroRtt) {
-            uint8_t NewTicketKey[44] = {0};
-            TEST_QUIC_SUCCEEDED(Session.SetTlsTicketKey(NewTicketKey));
-        }
-
-        Listener.Context = &ServerStats;
-
-        UniquePtrArray<TestConnection*> Connections(new TestConnection*[ConnectionCount]);
-
-        for (uint32_t i = 0; i < ClientStats.ConnectionCount; ++i) {
-            Connections.get()[i] =
-                NewPingConnection(
-                    Session.Handle,
-                    &ClientStats,
-                    UseSendBuffer);
-            if (Connections.get()[i] == nullptr) {
-                return;
-            }
-        }
-
-        QuicAddr LocalAddr;
-        for (uint32_t j = 0; j < StreamBurstCount; ++j) {
-            if (j != 0) {
-                QuicSleep(StreamBurstDelayMs);
-            }
-
-            for (uint32_t i = 0; i < ClientStats.ConnectionCount; ++i) {
-                if (!ServerInitiatedStreams &&
-                    !SendPingBurst(
-                        Connections.get()[i],
-                        StreamCount,
-                        Length)) {
-                    return;
-                }
-
-                if (j == 0) {
-                    QuicAddr RemoteAddr(QuicAddrFamily, true);
-                    TEST_QUIC_SUCCEEDED(Connections.get()[i]->SetRemoteAddr(RemoteAddr));
-
-                    if (i != 0) {
-                        Connections.get()[i]->SetLocalAddr(LocalAddr);
-                    }
-                    TEST_QUIC_SUCCEEDED(
-                        Connections.get()[i]->Start(
-                            QuicAddrFamily,
-                            ClientZeroRtt ? QUIC_LOCALHOST_FOR_AF(QuicAddrFamily) : nullptr,
-                            QuicAddrGetPort(&ServerLocalAddr.SockAddr)));
-                    if (i == 0) {
-                        Connections.get()[i]->GetLocalAddr(LocalAddr);
-                    }
-                }
-            }
-        }
-
-        if (!QuicEventWaitWithTimeout(ClientStats.CompletionEvent, TimeoutMs)) {
-            TEST_FAILURE("Wait for clients to complete timed out after %u ms.", TimeoutMs);
-            return;
-        }
-
-        if (!QuicEventWaitWithTimeout(ServerStats.CompletionEvent, TimeoutMs)) {
-            TEST_FAILURE("Wait for server to complete timed out after %u ms.", TimeoutMs);
-            return;
-        }
-    }
-}
-
-void
-QuicTestConnectAndIdle(
-    _In_ bool EnableKeepAlive
-    )
-{
-    MsQuicSession Session;
-    TEST_TRUE(Session.IsValid());
-    TEST_QUIC_SUCCEEDED(Session.SetIdleTimeout(3000));
-
-    {
-        TestListener Listener(Session.Handle, ListenerAcceptConnection);
-        TEST_TRUE(Listener.IsValid());
-        TEST_QUIC_SUCCEEDED(Listener.Start());
-
-        QuicAddr ServerLocalAddr;
-        TEST_QUIC_SUCCEEDED(Listener.GetLocalAddr(ServerLocalAddr));
-
-        {
-            UniquePtr<TestConnection> Server;
-            ServerAcceptContext ServerAcceptCtx((TestConnection**)&Server);
-            Listener.Context = &ServerAcceptCtx;
-
-            {
-                TestConnection Client(
-                    Session.Handle,
-                    ConnectionDoNothingCallback,
-                    false);
-                TEST_TRUE(Client.IsValid());
-
-                if (!EnableKeepAlive) {
-                    Client.SetExpectedTransportCloseStatus(QUIC_STATUS_CONNECTION_IDLE);
-                }
-
-                #if QUIC_TEST_DISABLE_DNS
-                QuicAddr RemoteAddr(AF_INET, true);
-                TEST_QUIC_SUCCEEDED(Client.SetRemoteAddr(RemoteAddr));
-                #endif
-
-                TEST_QUIC_SUCCEEDED(
-                    Client.Start(
-                        AF_UNSPEC,
-                        QUIC_LOCALHOST_FOR_AF(ServerLocalAddr.SockAddr.si_family),
-                        QuicAddrGetPort(&ServerLocalAddr.SockAddr)));
-
-                if (!Client.WaitForConnectionComplete()) {
-                    return;
-                }
-                TEST_TRUE(Client.GetIsConnected());
-
-                TEST_NOT_EQUAL(nullptr, Server);
-                if (!EnableKeepAlive) {
-                    Server->SetExpectedTransportCloseStatus(QUIC_STATUS_CONNECTION_IDLE);
-                }
-                if (!Server->WaitForConnectionComplete()) {
-                    return;
-                }
-                TEST_TRUE(Server->GetIsConnected());
-
-                if (EnableKeepAlive) {
-                    TEST_QUIC_SUCCEEDED(Client.SetKeepAlive(1000));
-                }
-
-                QuicSleep(4000); // Wait for the first idle period to expire.
-
-                if (EnableKeepAlive) {
-                    TEST_FALSE(Client.GetIsShutdown());
-                    TEST_FALSE(Server->GetIsShutdown());
-
-                    Client.Shutdown(QUIC_CONNECTION_SHUTDOWN_FLAG_NONE, QUIC_TEST_NO_ERROR);
-                    if (!Client.WaitForShutdownComplete()) {
-                        return;
-                    }
-
-                    TEST_FALSE(Client.GetPeerClosed());
-                    TEST_FALSE(Client.GetTransportClosed());
-
-#if !QUIC_SEND_FAKE_LOSS
-                    TEST_TRUE(Server->GetPeerClosed());
-                    TEST_EQUAL(Server->GetPeerCloseErrorCode(), QUIC_TEST_NO_ERROR);
-#endif
-                } else {
-                    TEST_TRUE(Client.GetIsShutdown());
-                    TEST_TRUE(Server->GetIsShutdown());
-                    TEST_TRUE(Client.GetTransportClosed());
-                    TEST_TRUE(Server->GetTransportClosed());
-                }
-            }
-        }
-    }
-}
-
-void
-QuicTestServerDisconnect(
-    void
-    )
-{
-    PingStats ServerStats(UINT64_MAX - 1, 1, 1, TRUE, TRUE, FALSE, TRUE, QUIC_STATUS_CONNECTION_TIMEOUT);
-    PingStats ClientStats(UINT64_MAX - 1, 1, 1, TRUE, TRUE, FALSE, TRUE);
-
-    {
-        MsQuicSession Session;
-        TEST_TRUE(Session.IsValid());
-        TEST_QUIC_SUCCEEDED(Session.SetIdleTimeout(10000)); // Fallback (test failure) timeout
-
-        {
-            TestListener Listener(Session.Handle, ListenerAcceptPingConnection);
-            TEST_TRUE(Listener.IsValid());
-            Listener.Context = &ServerStats;
-            TEST_QUIC_SUCCEEDED(Listener.Start());
-
-            QuicAddr ServerLocalAddr;
-            TEST_QUIC_SUCCEEDED(Listener.GetLocalAddr(ServerLocalAddr));
-
-            {
-                TestConnection* Client =
-                    NewPingConnection(
-                        Session.Handle,
-                        &ClientStats,
-                        FALSE);
-                if (Client == nullptr) {
-                    return;
-                }
-                TEST_QUIC_SUCCEEDED(Client->SetPeerUnidiStreamCount(1));
-
-                #if QUIC_TEST_DISABLE_DNS
-                QuicAddr RemoteAddr(AF_INET, true);
-                TEST_QUIC_SUCCEEDED(Client->SetRemoteAddr(RemoteAddr));
-                #endif
-
-                TEST_QUIC_SUCCEEDED(
-                    Client->Start(
-                        ServerLocalAddr.SockAddr.si_family,
-                        QUIC_LOCALHOST_FOR_AF(ServerLocalAddr.SockAddr.si_family),
-                        QuicAddrGetPort(&ServerLocalAddr.SockAddr)));
-
-
-                QuicSleep(100); // Sleep for a little bit.
-
-                Client->Shutdown(QUIC_CONNECTION_SHUTDOWN_FLAG_SILENT, 0);
-            }
-        }
-    } // Scope exit waits on Session closure, which waits for connection closures.
-}
-
-_Function_class_(STREAM_SHUTDOWN_CALLBACK)
-static
-void
-IgnoreStreamShutdown(
-    _In_ TestStream* Stream
-    )
-{
-    delete Stream;
-}
-
-_Function_class_(NEW_STREAM_CALLBACK)
-static
-void
-ConnectionAcceptAndIgnoreStream(
-    _In_ TestConnection* Connection,
-    _In_ HQUIC StreamHandle,
-    _In_ QUIC_STREAM_OPEN_FLAGS Flags
-    )
-{
-    TestScopeLogger logScope(__FUNCTION__);
-    auto Stream = TestStream::FromStreamHandle(StreamHandle, IgnoreStreamShutdown, Flags);
-    if (Stream == nullptr || !Stream->IsValid()) {
-        delete Stream;
-        TEST_FAILURE("Failed to accept new TestStream.");
-    } else {
-        Stream->Context = Connection->Context;
-    }
-}
-
-_Function_class_(NEW_CONNECTION_CALLBACK)
-static
-void
-ListenerAcceptConnectionAndStreams(
-    _In_ TestListener* Listener,
-    _In_ HQUIC ConnectionHandle
-    )
-{
-    ServerAcceptContext* AcceptContext = (ServerAcceptContext*)Listener->Context;
-    *AcceptContext->NewConnection = new TestConnection(ConnectionHandle, ConnectionAcceptAndIgnoreStream, true);
-    if (*AcceptContext->NewConnection == nullptr || !(*AcceptContext->NewConnection)->IsValid()) {
-        TEST_FAILURE("Failed to accept new TestConnection.");
-        delete *AcceptContext->NewConnection;
-        *AcceptContext->NewConnection = nullptr;
-        MsQuic->ConnectionClose(ConnectionHandle);
-    }
-    QuicEventSet(AcceptContext->NewConnectionReady);
-}
-
-void
-QuicTestClientDisconnect(
-    bool StopListenerFirst
-    )
-{
-    //
-    // If the listener is stopped at the same time the server side of the
-    // connection is silently closed, then the UDP binding will also be cleaned
-    // up. This means the endpoint will no longer send Stateless Reset packets
-    // back to the client as it continues to receive the client's UDP packets.
-    //
-
-    PingStats ClientStats(UINT64_MAX - 1, 1, 1, TRUE, FALSE, FALSE, TRUE,
-        StopListenerFirst ? QUIC_STATUS_CONNECTION_TIMEOUT : QUIC_STATUS_ABORTED);
-
-    {
-        MsQuicSession Session;
-        TEST_TRUE(Session.IsValid());
-        TEST_QUIC_SUCCEEDED(Session.SetIdleTimeout(10000)); // Fallback (test failure) timeout
-        TEST_QUIC_SUCCEEDED(Session.SetPeerUnidiStreamCount(1));
-
-        {
-            TestListener Listener(Session.Handle, ListenerAcceptConnectionAndStreams);
-            TEST_TRUE(Listener.IsValid());
-            TEST_QUIC_SUCCEEDED(Listener.Start());
-
-            QuicAddr ServerLocalAddr;
-            TEST_QUIC_SUCCEEDED(Listener.GetLocalAddr(ServerLocalAddr));
-
-            TestConnection* Client;
-            {
-                UniquePtr<TestConnection> Server;
-                ServerAcceptContext ServerAcceptCtx((TestConnection**)&Server);
-                Listener.Context = &ServerAcceptCtx;
-
-                Client =
-                    NewPingConnection(
-                        Session.Handle,
-                        &ClientStats,
-                        FALSE);
-                if (Client == nullptr) {
-                    return;
-                }
-
-                Client->SetExpectedTransportCloseStatus(ClientStats.ExpectedCloseStatus);
-                TEST_QUIC_SUCCEEDED(Client->SetDisconnectTimeout(1000)); // ms
-
-                if (!SendPingBurst(
-                        Client,
-                        ClientStats.StreamCount,
-                        ClientStats.PayloadLength)) {
-                    return;
-                }
-
-                #if QUIC_TEST_DISABLE_DNS
-                QuicAddr RemoteAddr(AF_INET, true);
-                TEST_QUIC_SUCCEEDED(Client->SetRemoteAddr(RemoteAddr));
-                #endif
-
-                TEST_QUIC_SUCCEEDED(
-                    Client->Start(
-                        AF_INET,
-                        QUIC_LOCALHOST_FOR_AF(AF_INET),
-                        QuicAddrGetPort(&ServerLocalAddr.SockAddr)));
-
-                if (!Client->WaitForConnectionComplete()) {
-                    return;
-                }
-                TEST_TRUE(Client->GetIsConnected());
-
-                TEST_NOT_EQUAL(nullptr, Server);
-                if (!Server->WaitForConnectionComplete()) {
-                    return;
-                }
-                TEST_TRUE(Server->GetIsConnected());
-
-                if (StopListenerFirst) {
-                    Listener.Stop();
-                }
-
-                QuicSleep(15); // Sleep for just a bit.
-
-                Server->Shutdown(QUIC_CONNECTION_SHUTDOWN_FLAG_SILENT, 0);
-            }
-
-            (void)Client->WaitForShutdownComplete();
-        }
-    } // Scope exit waits on Session closure, which waits for connection closures.
-}
-
-void
-QuicTestConnectUnreachable(
-    _In_ int Family
-    )
-{
-    MsQuicSession Session;
-    TEST_TRUE(Session.IsValid());
-
-    {
-        QUIC_ADDRESS_FAMILY QuicAddrFamily = (Family == 4) ? AF_INET : AF_INET6;
-
-        TestConnection Client(
-            Session.Handle,
-            ConnectionDoNothingCallback,
-            false);
-        TEST_TRUE(Client.IsValid());
-
-        #if QUIC_TEST_DISABLE_DNS
-        QuicAddr RemoteAddr(Family == 4 ? AF_INET : AF_INET6, true);
-        TEST_QUIC_SUCCEEDED(Client.SetRemoteAddr(RemoteAddr));
-        #endif
-
-        Client.SetExpectedTransportCloseStatus(QUIC_STATUS_UNREACHABLE);
-        TEST_QUIC_SUCCEEDED(
-            Client.Start(
-                QuicAddrFamily,
-                QUIC_LOCALHOST_FOR_AF(QuicAddrFamily),
-                TestUdpPortBase - 1));
-        if (!Client.WaitForConnectionComplete()) {
-            return;
-        }
-
-        TEST_FALSE(Client.GetIsConnected());
-        TEST_TRUE(Client.GetTransportClosed());
-    }
-}
-
-void
-QuicTestVersionNegotiation(
-    _In_ int Family
-    )
-{
-    MsQuicSession Session;
-    TEST_TRUE(Session.IsValid());
-    TEST_QUIC_SUCCEEDED(Session.SetIdleTimeout(3000));
-
-    {
-        TestListener Listener(Session.Handle, ListenerAcceptConnection);
-        TEST_TRUE(Listener.IsValid());
-        TEST_QUIC_SUCCEEDED(Listener.Start());
-
-        QUIC_ADDRESS_FAMILY QuicAddrFamily = (Family == 4) ? AF_INET : AF_INET6;
-        QuicAddr ServerLocalAddr;
-        TEST_QUIC_SUCCEEDED(Listener.GetLocalAddr(ServerLocalAddr));
-
-        {
-            UniquePtr<TestConnection> Server;
-            ServerAcceptContext ServerAcceptCtx((TestConnection**)&Server);
-            Listener.Context = &ServerAcceptCtx;
-
-            {
-                TestConnection Client(
-                    Session.Handle,
-                    ConnectionDoNothingCallback,
-                    false);
-                TEST_TRUE(Client.IsValid());
-
-                #if QUIC_TEST_DISABLE_DNS
-                QuicAddr RemoteAddr(QuicAddrFamily, true);
-                TEST_QUIC_SUCCEEDED(Client.SetRemoteAddr(RemoteAddr));
-                #endif
-
-                TEST_QUIC_SUCCEEDED(
-                    Client.SetQuicVersion(168430090ul)); // Random reserved version to force VN.
-
-                Client.SetExpectedTransportCloseStatus(QUIC_STATUS_VER_NEG_ERROR);
-                TEST_QUIC_SUCCEEDED(
-                    Client.Start(
-                        QuicAddrFamily,
-                        QUIC_LOCALHOST_FOR_AF(QuicAddrFamily),
-                        QuicAddrGetPort(&ServerLocalAddr.SockAddr)));
-                if (!Client.WaitForConnectionComplete()) {
-                    return;
-                }
-
-                TEST_FALSE(Client.GetIsConnected());
-                TEST_TRUE(Client.GetTransportClosed());
-
-                TEST_EQUAL(nullptr, Server);
-            }
-        }
-    }
-}
-
-void
-QuicTestConnectBadAlpn(
-    _In_ int Family
-    )
-{
-    MsQuicSession GoodSession;
-    TEST_TRUE(GoodSession.IsValid());
-    TEST_QUIC_SUCCEEDED(GoodSession.SetIdleTimeout(3000));
-    MsQuicSession BadSession("BadALPN"); // Incorrect ALPN
-    TEST_TRUE(BadSession.IsValid());
-
-    {
-        TestListener Listener(GoodSession.Handle, ListenerAcceptConnection);
-        TEST_TRUE(Listener.IsValid());
-        TEST_QUIC_SUCCEEDED(Listener.Start());
-
-        QUIC_ADDRESS_FAMILY QuicAddrFamily = (Family == 4) ? AF_INET : AF_INET6;
-        QuicAddr ServerLocalAddr;
-        TEST_QUIC_SUCCEEDED(Listener.GetLocalAddr(ServerLocalAddr));
-
-        {
-            UniquePtr<TestConnection> Server;
-            ServerAcceptContext ServerAcceptCtx((TestConnection**)&Server);
-            Listener.Context = &ServerAcceptCtx;
-
-            {
-                TestConnection Client(
-                    BadSession.Handle,
-                    ConnectionDoNothingCallback,
-                    false);
-                TEST_TRUE(Client.IsValid());
-
-                #if QUIC_TEST_DISABLE_DNS
-                QuicAddr RemoteAddr(QuicAddrFamily, true);
-                TEST_QUIC_SUCCEEDED(Client.SetRemoteAddr(RemoteAddr));
-                #endif
-
-                Client.SetExpectedTransportCloseStatus(QUIC_STATUS_INTERNAL_ERROR);
-                TEST_QUIC_SUCCEEDED(
-                    Client.Start(
-                        QuicAddrFamily,
-                        QUIC_LOCALHOST_FOR_AF(QuicAddrFamily),
-                        QuicAddrGetPort(&ServerLocalAddr.SockAddr)));
-                if (!Client.WaitForConnectionComplete()) {
-                    return;
-                }
-
-                TEST_FALSE(Client.GetIsConnected());
-                TEST_TRUE(Client.GetTransportClosed());
-
-                TEST_EQUAL(nullptr, Server);
-            }
-        }
-    }
-}
-
-void
-QuicTestConnectBadSni(
-    _In_ int Family
-    )
-{
-    MsQuicSession Session;
-    TEST_TRUE(Session.IsValid());
-    TEST_QUIC_SUCCEEDED(Session.SetIdleTimeout(3000));
-
-    {
-        TestListener Listener(Session.Handle, ListenerAcceptConnection);
-        TEST_TRUE(Listener.IsValid());
-        TEST_QUIC_SUCCEEDED(Listener.Start());
-
-        QuicAddr ServerLocalAddr;
-        TEST_QUIC_SUCCEEDED(Listener.GetLocalAddr(ServerLocalAddr));
-
-        {
-            UniquePtr<TestConnection> Server;
-            ServerAcceptContext ServerAcceptCtx((TestConnection**)&Server);
-            Listener.Context = &ServerAcceptCtx;
-
-            {
-                TestConnection Client(
-                    Session.Handle,
-                    ConnectionDoNothingCallback,
-                    false);
-                TEST_TRUE(Client.IsValid());
-
-                QuicAddr RemoteAddr(Family == 4 ? AF_INET : AF_INET6, true);
-                TEST_QUIC_SUCCEEDED(Client.SetRemoteAddr(RemoteAddr));
-
-                Client.SetExpectedTransportCloseStatus(QUIC_STATUS_INTERNAL_ERROR);
-                TEST_QUIC_SUCCEEDED(
-                    Client.Start(
-                        Family == 4 ? AF_INET : AF_INET6,
-                        "badlocalhost",
-                        QuicAddrGetPort(&ServerLocalAddr.SockAddr)));
-                if (!Client.WaitForConnectionComplete()) {
-                    return;
-                }
-
-                TEST_FALSE(Client.GetIsConnected());
-                TEST_TRUE(Client.GetTransportClosed());
-
-                TEST_EQUAL(nullptr, Server);
-            }
-        }
-    }
-}
-
-_Function_class_(NEW_CONNECTION_CALLBACK)
-static
-void
-ListenerRejectConnection(
-    _In_ TestListener* /*  Listener */,
-    _In_ HQUIC ConnectionHandle
-    )
-{
-    auto Connection = new TestConnection(ConnectionHandle, ConnectionDoNothingCallback, true, true);
-    Connection->Shutdown(QUIC_CONNECTION_SHUTDOWN_FLAG_NONE, QUIC_TEST_SPECIAL_ERROR);
-}
-
-void
-QuicTestConnectServerRejected(
-    _In_ int Family
-    )
-{
-    MsQuicSession Session;
-    TEST_TRUE(Session.IsValid());
-    TEST_QUIC_SUCCEEDED(Session.SetIdleTimeout(3000));
-
-    {
-        TestListener Listener(Session.Handle, ListenerRejectConnection, true);
-        TEST_TRUE(Listener.IsValid());
-        TEST_QUIC_SUCCEEDED(Listener.Start());
-
-        QUIC_ADDRESS_FAMILY QuicAddrFamily = (Family == 4) ? AF_INET : AF_INET6;
-        QuicAddr ServerLocalAddr;
-        TEST_QUIC_SUCCEEDED(Listener.GetLocalAddr(ServerLocalAddr));
-
-        {
-            TestConnection Client(
-                Session.Handle,
-                ConnectionDoNothingCallback,
-                false);
-            TEST_TRUE(Client.IsValid());
-
-            #if QUIC_TEST_DISABLE_DNS
-            QuicAddr RemoteAddr(QuicAddrFamily, true);
-            TEST_QUIC_SUCCEEDED(Client.SetRemoteAddr(RemoteAddr));
-            #endif
-
-            Client.SetExpectedTransportCloseStatus(QUIC_STATUS_USER_CANCELED);
-            TEST_QUIC_SUCCEEDED(
-                Client.Start(
-                    QuicAddrFamily,
-                    QUIC_LOCALHOST_FOR_AF(QuicAddrFamily),
-                    QuicAddrGetPort(&ServerLocalAddr.SockAddr)));
-            if (!Client.WaitForConnectionComplete()) {
-                return;
-            }
-
-            TEST_FALSE(Client.GetIsConnected());
-            TEST_TRUE(Client.GetTransportClosed());
-        }
-    }
-}
-
-void
-QuicTestKeyUpdate(
-    _In_ int Family,
-    _In_ uint16_t Iterations,
-    _In_ uint16_t KeyUpdateBytes,
-    _In_ bool UseKeyUpdateBytes,
-    _In_ bool ClientKeyUpdate,
-    _In_ bool ServerKeyUpdate
-    )
-{
-    MsQuicSession Session;
-    TEST_TRUE(Session.IsValid());
-
-    if (UseKeyUpdateBytes) {
-        Session.SetMaxBytesPerKey((uint64_t)KeyUpdateBytes);
-    }
-
-    {
-        TestListener Listener(Session.Handle, ListenerAcceptConnection);
-        TEST_TRUE(Listener.IsValid());
-
-        QUIC_ADDRESS_FAMILY QuicAddrFamily = (Family == 4) ? AF_INET : AF_INET6;
-        QuicAddr ServerLocalAddr(QuicAddrFamily);
-        TEST_QUIC_SUCCEEDED(Listener.Start(&ServerLocalAddr.SockAddr));
-        TEST_QUIC_SUCCEEDED(Listener.GetLocalAddr(ServerLocalAddr));
-
-        {
-            UniquePtr<TestConnection> Server;
-            ServerAcceptContext ServerAcceptCtx((TestConnection**)&Server);
-            Listener.Context = &ServerAcceptCtx;
-
-            {
-                TestConnection Client(
-                    Session.Handle,
-                    ConnectionDoNothingCallback,
-                    false);
-                TEST_TRUE(Client.IsValid());
-
-                #if QUIC_TEST_DISABLE_DNS
-                QuicAddr RemoteAddr(QuicAddrFamily, true);
-                TEST_QUIC_SUCCEEDED(Client.SetRemoteAddr(RemoteAddr));
-                #endif
-
-                TEST_QUIC_SUCCEEDED(
-                    Client.Start(
-                        QuicAddrFamily,
-                        QUIC_LOCALHOST_FOR_AF(QuicAddrFamily),
-                        QuicAddrGetPort(&ServerLocalAddr.SockAddr)));
-
-                if (!Client.WaitForConnectionComplete()) {
-                    return;
-                }
-                TEST_TRUE(Client.GetIsConnected());
-
-                TEST_NOT_EQUAL(nullptr, Server);
-                if (!Server->WaitForConnectionComplete()) {
-                    return;
-                }
-                TEST_TRUE(Server->GetIsConnected());
-
-                for (uint16_t i = 0; i < Iterations; ++i) {
-
-                    QuicSleep(100);
-
-                    if (ClientKeyUpdate) {
-                        TEST_QUIC_SUCCEEDED(Client.ForceKeyUpdate());
-                    }
-
-                    if (ServerKeyUpdate) {
-                        TEST_QUIC_SUCCEEDED(Server->ForceKeyUpdate());
-                    }
-
-                    //
-                    // Send some data to perform the key update.
-                    // TODO: Update this to send stream data, like QuicConnectAndPing does.
-                    //
-                    TEST_QUIC_SUCCEEDED(Client.SetPeerBidiStreamCount((uint16_t)(101+i)));
-                    TEST_EQUAL((uint16_t)(101+i), Client.GetPeerBidiStreamCount());
-                    QuicSleep(100);
-                    TEST_EQUAL((uint16_t)(101+i), Server->GetLocalBidiStreamCount());
-
-                    TEST_QUIC_SUCCEEDED(Server->SetPeerBidiStreamCount((uint16_t)(100+i)));
-                    TEST_EQUAL((uint16_t)(100+i), Server->GetPeerBidiStreamCount());
-                    QuicSleep(100);
-                    TEST_EQUAL((uint16_t)(100+i), Client.GetLocalBidiStreamCount());
-                }
-
-                QuicSleep(100);
-
-                QUIC_STATISTICS Stats = Client.GetStatistics();
-                if (Stats.Recv.DecryptionFailures) {
-                    TEST_FAILURE("%llu server packets failed to decrypt!", Stats.Recv.DecryptionFailures);
-                    return;
-                }
-
-                uint16_t ExpectedUpdates = Iterations - (UseKeyUpdateBytes ? 1u : 0u);
-
-                if (Stats.Misc.KeyUpdateCount < ExpectedUpdates) {
-                    TEST_FAILURE("%u Key updates occured. Expected %d", Stats.Misc.KeyUpdateCount, ExpectedUpdates);
-                    return;
-                }
-
-                Stats = Server->GetStatistics();
-                if (Stats.Recv.DecryptionFailures) {
-                    TEST_FAILURE("%llu client packets failed to decrypt!", Stats.Recv.DecryptionFailures);
-                    return;
-                }
-
-                if (Stats.Misc.KeyUpdateCount < ExpectedUpdates) {
-                    TEST_FAILURE("%u Key updates occured. Expected %d", Stats.Misc.KeyUpdateCount, ExpectedUpdates);
-                    return;
-                }
-
-                Client.Shutdown(QUIC_CONNECTION_SHUTDOWN_FLAG_NONE, QUIC_TEST_NO_ERROR);
-                if (!Client.WaitForShutdownComplete()) {
-                    return;
-                }
-
-                TEST_FALSE(Client.GetPeerClosed());
-                TEST_FALSE(Client.GetTransportClosed());
-            }
-
-#if !QUIC_SEND_FAKE_LOSS
-            TEST_TRUE(Server->GetPeerClosed());
-            TEST_EQUAL(Server->GetPeerCloseErrorCode(), QUIC_TEST_NO_ERROR);
-#endif
-        }
-    }
-}
-
-struct AbortiveTestContext {
-    AbortiveTestContext(
-        _In_ bool ServerParam,
-        _In_ QUIC_ABORTIVE_TRANSFER_FLAGS FlagsParam,
-        _In_ uint32_t ExpectedErrorParam,
-        _In_ QUIC_STREAM_SHUTDOWN_FLAGS ShutdownFlagsParam) :
-            Flags(FlagsParam), ExpectedError(ExpectedErrorParam), Server(ServerParam), ShutdownFlags(ShutdownFlagsParam), TestResult(0)
-    { }
-    EventScope ConnectedEvent;
-    EventScope StreamEvent;
-    EventScope TestEvent;
-    ConnectionScope Conn;
-    StreamScope Stream;
-    const QUIC_ABORTIVE_TRANSFER_FLAGS Flags;
-    QUIC_STREAM_SHUTDOWN_FLAGS ShutdownFlags;
-    uint32_t ExpectedError;
-    uint32_t TestResult;
-    uint8_t Passed : 1;
-    uint8_t Server : 1;
-};
-
-
-_IRQL_requires_max_(PASSIVE_LEVEL)
-_Function_class_(QUIC_STREAM_CALLBACK)
-static
-QUIC_STATUS
-QUIC_API
-QuicAbortiveStreamHandler(
-    _In_ HQUIC QuicStream,
-    _In_opt_ void* Context,
-    _Inout_ QUIC_STREAM_EVENT* Event
-    )
-{
-    AbortiveTestContext* TestContext = (AbortiveTestContext*) Context;
-    const QUIC_ABORTIVE_TRANSFER_FLAGS* Flags = &TestContext->Flags;
-    QUIC_STATUS Status = QUIC_STATUS_SUCCESS;
-    switch (Event->Type) {
-        case QUIC_STREAM_EVENT_START_COMPLETE:
-            break;
-        case QUIC_STREAM_EVENT_RECEIVE:
-            if (TestContext->Server &&
-                !TestContext->Flags.ClientShutdown &&
-                TestContext->Flags.SendDataOnStream) {
-                Status =
-                    MsQuic->StreamShutdown(
-                        QuicStream,
-                        TestContext->ShutdownFlags,
-                        TestContext->ExpectedError);
-                if (QUIC_FAILED(Status)) {
-                    TestContext->Passed = false;
-                    TestContext->TestResult = Status;
-                }
-                QuicEventSet(TestContext->TestEvent.Handle);
-            }
-            break;
-        case QUIC_STREAM_EVENT_SEND_COMPLETE:
-            break;
-        case QUIC_STREAM_EVENT_PEER_SEND_SHUTDOWN:
-            if (TestContext->Server && Flags->ShutdownDirection == ShutdownSend) {
-                TestContext->Passed = (TestContext->ExpectedError == Event->PEER_SEND_ABORTED.ErrorCode);
-                TestContext->TestResult = (uint32_t) Event->PEER_RECEIVE_ABORTED.ErrorCode;
-                QuicEventSet(TestContext->TestEvent.Handle);
-            } else if (!TestContext->Server && !Flags->ClientShutdown &&
-                (Flags->ShutdownDirection == ShutdownBoth || Flags->ShutdownDirection == ShutdownSend)) {
-                TestContext->Passed = (TestContext->ExpectedError == Event->PEER_SEND_ABORTED.ErrorCode);
-                TestContext->TestResult = (uint32_t) Event->PEER_RECEIVE_ABORTED.ErrorCode;
-                QuicEventSet(TestContext->TestEvent.Handle);
-                }
-            break;
-        case QUIC_STREAM_EVENT_PEER_SEND_ABORTED:
-            TestContext->Passed = (TestContext->ExpectedError == Event->PEER_SEND_ABORTED.ErrorCode);
-            TestContext->TestResult = (uint32_t) Event->PEER_SEND_ABORTED.ErrorCode;
-            QuicEventSet(TestContext->TestEvent.Handle);
-            break;
-        case QUIC_STREAM_EVENT_PEER_RECEIVE_ABORTED:
-            if (TestContext->Server && Flags->ShutdownDirection == ShutdownReceive) {
-                TestContext->Passed = (TestContext->ExpectedError == Event->PEER_RECEIVE_ABORTED.ErrorCode);
-                TestContext->TestResult = (uint32_t) Event->PEER_RECEIVE_ABORTED.ErrorCode;
-                QuicEventSet(TestContext->TestEvent.Handle);
-            } else if (!TestContext->Server && !Flags->ClientShutdown &&
-                (TestContext->Flags.ShutdownDirection == ShutdownBoth || TestContext->Flags.ShutdownDirection == ShutdownReceive)) {
-                TestContext->Passed = (TestContext->ExpectedError == Event->PEER_RECEIVE_ABORTED.ErrorCode);
-                TestContext->TestResult = (uint32_t) Event->PEER_RECEIVE_ABORTED.ErrorCode;
-                QuicEventSet(TestContext->TestEvent.Handle);
-            }
-            break;
-        case QUIC_STREAM_EVENT_SEND_SHUTDOWN_COMPLETE:
-            break;
-        case QUIC_STREAM_EVENT_SHUTDOWN_COMPLETE:
-            if (!TestContext->Passed) {
-                TestContext->Passed = false;
-                TestContext->TestResult = (uint32_t) QUIC_STATUS_CONNECTION_IDLE;
-            }
-            break;
-        case QUIC_STREAM_EVENT_IDEAL_SEND_BUFFER_SIZE:
-            break;
-        default:
-            break;
-    }
-    return Status;
-}
-
-_IRQL_requires_max_(PASSIVE_LEVEL)
-_Function_class_(QUIC_CONNECTION_CALLBACK)
-static
-QUIC_STATUS
-QUIC_API
-QuicAbortiveConnectionHandler(
-    _In_ HQUIC /* QuicConnection */,
-    _In_opt_ void* Context,
-    _Inout_ QUIC_CONNECTION_EVENT* Event
-    )
-{
-    AbortiveTestContext* TestContext = (AbortiveTestContext*) Context;
-    QUIC_STATUS Status = QUIC_STATUS_SUCCESS;
-    switch (Event->Type) {
-        case QUIC_CONNECTION_EVENT_PEER_STREAM_STARTED:
-            MsQuic->SetCallbackHandler(
-                Event->PEER_STREAM_STARTED.Stream,
-                (void*) QuicAbortiveStreamHandler,
-                Context);
-
-            if (TestContext->Server &&
-                !TestContext->Flags.ClientShutdown &&
-                !TestContext->Flags.SendDataOnStream) {
-                Status =
-                    MsQuic->StreamShutdown(
-                        Event->PEER_STREAM_STARTED.Stream,
-                        TestContext->ShutdownFlags,
-                        TestContext->ExpectedError);
-                if (QUIC_FAILED(Status)) {
-                    TestContext->Passed = false;
-                    TestContext->TestResult = Status;
-                }
-                QuicEventSet(TestContext->TestEvent.Handle);
-            } else {
-                TestContext->Stream.Handle = Event->PEER_STREAM_STARTED.Stream;
-            }
-            QuicEventSet(TestContext->StreamEvent.Handle);
-            return QUIC_STATUS_SUCCESS;
-        case QUIC_CONNECTION_EVENT_CONNECTED:
-            QuicEventSet(TestContext->ConnectedEvent.Handle);
-            __fallthrough;
-        case QUIC_CONNECTION_EVENT_IDEAL_PROCESSOR_CHANGED:
-            __fallthrough;
-        case QUIC_CONNECTION_EVENT_SHUTDOWN_COMPLETE:
-            __fallthrough;
-        case QUIC_CONNECTION_EVENT_SHUTDOWN_INITIATED_BY_PEER:
-            __fallthrough;
-        case QUIC_CONNECTION_EVENT_SHUTDOWN_INITIATED_BY_TRANSPORT:
-            __fallthrough;
-        case QUIC_CONNECTION_EVENT_STREAMS_AVAILABLE:
-            return QUIC_STATUS_SUCCESS;
-        default:
-            TEST_FAILURE(
-                "Invalid Connection event! Context: 0x%p, Event: %d",
-                Context,
-                Event->Type);
-            return QUIC_STATUS_NOT_SUPPORTED;
-    }
-}
-
-
-_IRQL_requires_max_(PASSIVE_LEVEL)
-_Function_class_(QUIC_LISTENER_CALLBACK)
-static
-QUIC_STATUS
-QUIC_API
-QuicAbortiveListenerHandler(
-    _In_ HQUIC /* QuicListener */,
-    _In_opt_ void* Context,
-    _Inout_ QUIC_LISTENER_EVENT* Event
-    )
-{
-    AbortiveTestContext* TestContext = (AbortiveTestContext*) Context;
-    switch (Event->Type) {
-        case QUIC_LISTENER_EVENT_NEW_CONNECTION:
-            TestContext->Conn.Handle = Event->NEW_CONNECTION.Connection;
-            MsQuic->SetCallbackHandler(TestContext->Conn.Handle, (void*) QuicAbortiveConnectionHandler, Context);
-            Event->NEW_CONNECTION.SecurityConfig = SecurityConfig;
-            return QUIC_STATUS_SUCCESS;
-        default:
-            TEST_FAILURE(
-                "Invalid listener event! Context: 0x%p, Event: %d",
-                Context,
-                Event->Type);
-            return QUIC_STATUS_INVALID_STATE;
-    }
-}
-
-void
-QuicAbortiveTransfers(
-    _In_ int Family,
-    _In_ QUIC_ABORTIVE_TRANSFER_FLAGS Flags
-    )
-{
-    uint32_t TimeoutMs = 500;
-    MsQuicSession Session;
-
-    TEST_TRUE(Session.IsValid());
-    /*
-        Test Cases:
-        *   Sender closes the stream before data has even been sent.
-        *   Sender closes the stream immediately after data has been queued.
-        *   Receiver closes stream as soon as it arrives.
-        *   Receiver closes stream as soon as data arrives.
-    */
-
-    bool WaitForConnected = true;
-    uint32_t ExpectedError = Flags.IntValue;
-
-    uint16_t StreamCount = 1;
-    int SendLength = 100;
-    QUIC_ADDRESS_FAMILY QuicAddrFamily = (Family == 4) ? AF_INET : AF_INET6;
-    QuicAddr ServerLocalAddr;
-    QuicBufferScope Buffer(SendLength);
-    uint32_t StreamCountType = (Flags.UnidirectionalStream) ?
-        QUIC_PARAM_CONN_PEER_UNIDI_STREAM_COUNT : QUIC_PARAM_CONN_PEER_BIDI_STREAM_COUNT;
-    QUIC_STREAM_SHUTDOWN_FLAGS ShutdownFlags;
-    switch (Flags.ShutdownDirection) {
-        case ShutdownBoth:
-            ShutdownFlags = QUIC_STREAM_SHUTDOWN_FLAG_ABORT;
-            break;
-        case ShutdownSend:
-            ShutdownFlags = QUIC_STREAM_SHUTDOWN_FLAG_ABORT_SEND;
-            break;
-        case ShutdownReceive:
-            ShutdownFlags = QUIC_STREAM_SHUTDOWN_FLAG_ABORT_RECEIVE;
-            break;
-        default:
-            TEST_FAILURE("Invalid stream shutdown direction, %d", Flags.ShutdownDirection);
-            return;
-    }
-
-    {
-        AbortiveTestContext ServerContext(true, Flags, ExpectedError, ShutdownFlags), ClientContext(false, Flags, ExpectedError, ShutdownFlags);
-
-        ListenerScope Listener;
-        QUIC_STATUS Status =
-            MsQuic->ListenerOpen(
-                Session,
-                QuicAbortiveListenerHandler,
-                &ServerContext,
-                &Listener.Handle);
-        if (QUIC_FAILED(Status)) {
-            TEST_FAILURE("MsQuic->ListenerOpen failed, 0x%x.", Status);
-            return;
-        }
-
-        Status = MsQuic->ListenerStart(Listener.Handle, nullptr);
-
-        if (QUIC_FAILED(Status)) {
-            TEST_FAILURE("MsQuic->ListenerStart failed, 0x%x.", Status);
-            return;
-        }
-
-        uint32_t Size = sizeof(ServerLocalAddr.SockAddr);
-        Status =
-            MsQuic->GetParam(
-                Listener.Handle,
-                QUIC_PARAM_LEVEL_LISTENER,
-                QUIC_PARAM_LISTENER_LOCAL_ADDRESS,
-                &Size,
-                &(ServerLocalAddr.SockAddr));
-        if (QUIC_FAILED(Status)) {
-            TEST_FAILURE("MsQuic->GetParam failed, 0x%x.", Status);
-            return;
-        }
-
-        //
-        // Start the client
-        //
-        Status =
-            MsQuic->ConnectionOpen(
-                Session,
-                QuicAbortiveConnectionHandler,
-                &ClientContext,
-                &ClientContext.Conn.Handle);
-        if (QUIC_FAILED(Status)) {
-            TEST_FAILURE("MsQuic->ConnectionOpen failed, 0x%x.", Status);
-            return;
-        }
-
-        uint32_t CertFlags =
-            QUIC_CERTIFICATE_FLAG_IGNORE_UNKNOWN_CA |
-            QUIC_CERTIFICATE_FLAG_IGNORE_CERTIFICATE_CN_INVALID;
-        Status =
-            MsQuic->SetParam(
-                ClientContext.Conn.Handle,
-                QUIC_PARAM_LEVEL_CONNECTION,
-                QUIC_PARAM_CONN_CERT_VALIDATION_FLAGS,
-                sizeof(CertFlags),
-                &CertFlags);
-        if (QUIC_FAILED(Status)) {
-            TEST_FAILURE("MsQuic->SetParam(CERT_VALIDATION_FLAGS) failed, 0x%x.", Status);
-            return;
-        }
-
-        Status =
-            MsQuic->ConnectionStart(
-                ClientContext.Conn.Handle,
-                QuicAddrFamily,
-                QUIC_LOCALHOST_FOR_AF(QuicAddrFamily),
-                QuicAddrGetPort(&ServerLocalAddr.SockAddr));
-        if (QUIC_FAILED(Status)) {
-            TEST_FAILURE("MsQuic->ConnectionStart failed, 0x%x.", Status);
-            return;
-        }
-
-        if (WaitForConnected) {
-            if (!QuicEventWaitWithTimeout(ClientContext.ConnectedEvent.Handle, TimeoutMs)) {
-                TEST_FAILURE("Client failed to get connected before timeout!");
-                return;
-            }
-            if (!QuicEventWaitWithTimeout(ServerContext.ConnectedEvent.Handle, TimeoutMs)) {
-                TEST_FAILURE("Server failed to get connected before timeout!");
-                return;
-            }
-        }
-
-        //
-        // Create a stream on the client
-        //
-        QUIC_STREAM_OPEN_FLAGS StreamFlags =
-            (Flags.UnidirectionalStream ?
-                QUIC_STREAM_OPEN_FLAG_UNIDIRECTIONAL : QUIC_STREAM_OPEN_FLAG_NONE);
-        Status =
-            MsQuic->StreamOpen(
-                ClientContext.Conn.Handle,
-                StreamFlags,
-                QuicAbortiveStreamHandler,
-                &ClientContext,
-                &ClientContext.Stream.Handle);
-        if (QUIC_FAILED(Status)) {
-            TEST_FAILURE("MsQuic->StreamOpen failed, 0x%x.", Status);
-            return;
-        }
-        Status =
-            MsQuic->StreamStart(
-                ClientContext.Stream.Handle,
-                QUIC_STREAM_START_FLAG_IMMEDIATE);
-        if (QUIC_FAILED(Status)) {
-            TEST_FAILURE("MsQuic->StreamStart failed, 0x%x.", Status);
-            return;
-        }
-
-        if (!Flags.DelayStreamCreation) {
-            Status =
-                MsQuic->SetParam(
-                    ServerContext.Conn.Handle,
-                    QUIC_PARAM_LEVEL_CONNECTION,
-                    StreamCountType,
-                    sizeof(StreamCount),
-                    &StreamCount);
-            if (QUIC_FAILED(Status)) {
-                TEST_FAILURE("MsQuic->SetParam QUIC_PARAM_CONN_PEER_*DI_STREAM_COUNT(%d) failed, 0x%x", StreamCountType, Status);
-                return;
-            }
-        }
-
-        if (Flags.WaitForStream && !Flags.DelayStreamCreation) {
-            if (!QuicEventWaitWithTimeout(ServerContext.StreamEvent.Handle, TimeoutMs)) {
-                TEST_FAILURE("Server failed to get stream before timeout!");
-                return;
-            }
-        }
-
-        if (Flags.SendDataOnStream) {
-            Status =
-                MsQuic->StreamSend(
-                    ClientContext.Stream.Handle,
-                    Buffer,
-                    1,
-                    QUIC_SEND_FLAG_NONE,
-                    nullptr); // send contxt
-            if (QUIC_FAILED(Status)) {
-                TEST_FAILURE("MsQuic->StreamSend failed, 0x%x.", Status);
-                return;
-            }
-        }
-
-        if (Flags.ClientShutdown && !Flags.DelayClientShutdown) {
-            Status =
-                MsQuic->StreamShutdown(
-                    ClientContext.Stream.Handle,
-                    ShutdownFlags,
-                    ExpectedError);
-            if (QUIC_FAILED(Status)) {
-                TEST_FAILURE("MsQuic->StreamShutdown failed, 0x%x.", Status);
-                return;
-            }
-            QuicEventSet(ClientContext.TestEvent.Handle);
-        }
-
-        if (Flags.DelayStreamCreation) {
-            Status =
-                MsQuic->SetParam(
-                    ServerContext.Conn.Handle,
-                    QUIC_PARAM_LEVEL_CONNECTION,
-                    StreamCountType,
-                    sizeof(StreamCount),
-                    &StreamCount);
-            if (QUIC_FAILED(Status)) {
-                TEST_FAILURE("MsQuic->SetParam QUIC_PARAM_CONN_PEER_*DI_STREAM_COUNT(%d) failed, 0x%x", StreamCountType, Status);
-                return;
-            }
-        }
-
-        if (Flags.ClientShutdown && Flags.DelayClientShutdown) {
-            Status =
-                MsQuic->StreamShutdown(
-                    ClientContext.Stream.Handle,
-                    ShutdownFlags,
-                    ExpectedError);
-            if (QUIC_FAILED(Status)) {
-                TEST_FAILURE("MsQuic->StreamShutdown failed, 0x%x.", Status);
-                return;
-            }
-            QuicEventSet(ClientContext.TestEvent.Handle);
-        }
-
-        //
-        // In these test cases, the client won't receive any packets, so signal success.
-        //
-        if (Flags.ClientShutdown && Flags.UnidirectionalStream && Flags.ShutdownDirection == ShutdownReceive) {
-            ServerContext.TestResult = ExpectedError;
-            ServerContext.Passed = true;
-            QuicEventSet(ServerContext.TestEvent.Handle);
-        } else if (!Flags.ClientShutdown && Flags.UnidirectionalStream && Flags.ShutdownDirection == ShutdownSend) {
-            ClientContext.TestResult = ExpectedError;
-            ClientContext.Passed = true;
-            QuicEventSet(ClientContext.TestEvent.Handle);
-        }
-
-        if (!Flags.ClientShutdown) {
-            if (!QuicEventWaitWithTimeout(ClientContext.TestEvent.Handle, TimeoutMs)) {
-                TEST_FAILURE("Client failed to shutdown before timeout!");
-                return;
-            }
-            if (!QuicEventWaitWithTimeout(ServerContext.TestEvent.Handle, TimeoutMs)) {
-                TEST_FAILURE("Server failed to shutdown before timeout!");
-                return;
-            }
-            if (ExpectedError != ClientContext.TestResult) {
-                TEST_FAILURE("Expected error (0x%x) is not equal to actual result (0x%x).", ExpectedError, ClientContext.TestResult);
-            }
-            TEST_EQUAL(ExpectedError, ClientContext.TestResult);
-            TEST_TRUE(ClientContext.Passed);
-        } else {
-            if (!QuicEventWaitWithTimeout(ServerContext.TestEvent.Handle,TimeoutMs )) {
-                TEST_FAILURE("Server failed to shutdown before timeout!");
-                return;
-            }
-            if (!QuicEventWaitWithTimeout(ClientContext.TestEvent.Handle, TimeoutMs)) {
-                TEST_FAILURE("Client failed to shutdown before timeout!");
-                return;
-            }
-            if (ExpectedError != ServerContext.TestResult) {
-                TEST_FAILURE("Expected error (0x%x) is not equal to actual result (0x%x).", ExpectedError, ServerContext.TestResult);
-            }
-            TEST_EQUAL(ExpectedError, ServerContext.TestResult);
-            TEST_TRUE(ServerContext.Passed);
-        }
-    }
-}
-
-void
-QuicTestCidUpdate(
-    _In_ int Family,
-    _In_ uint16_t Iterations
-    )
-{
-    MsQuicSession Session;
-    TEST_TRUE(Session.IsValid());
-
-    {
-        TestListener Listener(Session.Handle, ListenerAcceptConnection);
-        TEST_TRUE(Listener.IsValid());
-
-        QUIC_ADDRESS_FAMILY QuicAddrFamily = (Family == 4) ? AF_INET : AF_INET6;
-        QuicAddr ServerLocalAddr(QuicAddrFamily);
-        TEST_QUIC_SUCCEEDED(Listener.Start(&ServerLocalAddr.SockAddr));
-        TEST_QUIC_SUCCEEDED(Listener.GetLocalAddr(ServerLocalAddr));
-
-        {
-            UniquePtr<TestConnection> Server;
-            ServerAcceptContext ServerAcceptCtx((TestConnection**)&Server);
-            Listener.Context = &ServerAcceptCtx;
-
-            {
-                TestConnection Client(
-                    Session.Handle,
-                    ConnectionDoNothingCallback,
-                    false);
-                TEST_TRUE(Client.IsValid());
-
-                #if QUIC_TEST_DISABLE_DNS
-                QuicAddr RemoteAddr(QuicAddrFamily, true);
-                TEST_QUIC_SUCCEEDED(Client.SetRemoteAddr(RemoteAddr));
-                #endif
-
-                TEST_QUIC_SUCCEEDED(
-                    Client.Start(
-                        QuicAddrFamily,
-                        QUIC_LOCALHOST_FOR_AF(QuicAddrFamily),
-                        QuicAddrGetPort(&ServerLocalAddr.SockAddr)));
-
-                if (!Client.WaitForConnectionComplete()) {
-                    return;
-                }
-                TEST_TRUE(Client.GetIsConnected());
-
-                TEST_NOT_EQUAL(nullptr, Server);
-                if (!Server->WaitForConnectionComplete()) {
-                    return;
-                }
-                TEST_TRUE(Server->GetIsConnected());
-
-                for (uint16_t i = 0; i < Iterations; ++i) {
-
-                    QuicSleep(100);
-
-                    TEST_QUIC_SUCCEEDED(Client.ForceCidUpdate());
-
-                    TEST_QUIC_SUCCEEDED(Client.SetPeerBidiStreamCount((uint16_t)(101+i)));
-                    TEST_EQUAL((uint16_t)(101+i), Client.GetPeerBidiStreamCount());
-                    QuicSleep(100);
-                    TEST_EQUAL((uint16_t)(101+i), Server->GetLocalBidiStreamCount());
-
-                    TEST_QUIC_SUCCEEDED(Server->SetPeerBidiStreamCount((uint16_t)(100+i)));
-                    TEST_EQUAL((uint16_t)(100+i), Server->GetPeerBidiStreamCount());
-                    QuicSleep(100);
-                    TEST_EQUAL((uint16_t)(100+i), Client.GetLocalBidiStreamCount());
-                }
-
-                QuicSleep(100);
-
-                QUIC_STATISTICS Stats = Client.GetStatistics();
-                if (Stats.Recv.DecryptionFailures) {
-                    TEST_FAILURE("%llu server packets failed to decrypt!", Stats.Recv.DecryptionFailures);
-                    return;
-                }
-
-                Stats = Server->GetStatistics();
-                if (Stats.Recv.DecryptionFailures) {
-                    TEST_FAILURE("%llu client packets failed to decrypt!", Stats.Recv.DecryptionFailures);
-                    return;
-                }
-
-                Client.Shutdown(QUIC_CONNECTION_SHUTDOWN_FLAG_NONE, QUIC_TEST_NO_ERROR);
-                if (!Client.WaitForShutdownComplete()) {
-                    return;
-                }
-
-                TEST_FALSE(Client.GetPeerClosed());
-                TEST_FALSE(Client.GetTransportClosed());
-            }
-
-#if !QUIC_SEND_FAKE_LOSS
-            TEST_TRUE(Server->GetPeerClosed());
-            TEST_EQUAL(Server->GetPeerCloseErrorCode(), QUIC_TEST_NO_ERROR);
-#endif
-        }
-    }
-}
-
-struct RecvResumeTestContext {
-    RecvResumeTestContext(
-        _In_ bool ServerParam,
-        _In_ QUIC_RECEIVE_RESUME_SHUTDOWN_TYPE ShutdownTypeParam,
-        _In_ QUIC_RECEIVE_RESUME_TYPE PauseTypeParam) :
-            ShutdownType(ShutdownTypeParam), PauseType(PauseTypeParam), Server(ServerParam), TestResult((uint32_t)QUIC_STATUS_INTERNAL_ERROR), ReceiveCallbackCount(0)
-    { }
-    EventScope ConnectedEvent;
-    EventScope StreamEvent;
-    EventScope TestEvent;
-    ConnectionScope Conn;
-    StreamScope Stream;
-    uint8_t* PendingBuffer;
-    QUIC_RECEIVE_RESUME_SHUTDOWN_TYPE ShutdownType;
-    QUIC_RECEIVE_RESUME_TYPE PauseType;
-    uint32_t ConsumeBufferAmount;
-    uint32_t AvailableBuffer;
-    uint32_t TestResult;
-    uint8_t Passed : 1;
-    uint8_t Server : 1;
-    uint8_t ShutdownOnly : 1;
-    uint8_t ReceiveCallbackCount : 3;
-};
-
-_IRQL_requires_max_(PASSIVE_LEVEL)
-_Function_class_(QUIC_STREAM_CALLBACK)
-static
-QUIC_STATUS
-QUIC_API
-QuicRecvResumeStreamHandler(
-    _In_ HQUIC /*QuicStream*/,
-    _In_opt_ void* Context,
-    _Inout_ QUIC_STREAM_EVENT* Event
-    )
-{
-    RecvResumeTestContext* TestContext = (RecvResumeTestContext*) Context;
-    QUIC_STATUS Status = QUIC_STATUS_SUCCESS;
-    switch (Event->Type) {
-        case QUIC_STREAM_EVENT_START_COMPLETE:
-            break;
-        case QUIC_STREAM_EVENT_RECEIVE:
-            if (TestContext->Server) {
-
-                TestContext->AvailableBuffer = (uint32_t) Event->RECEIVE.TotalBufferLength;
-                Event->RECEIVE.TotalBufferLength = TestContext->ConsumeBufferAmount;
-
-                if (TestContext->ReceiveCallbackCount == 0) {
-                    if (TestContext->PauseType == ReturnStatusPending) {
-                        if (Event->RECEIVE.BufferCount > 1) {
-                            TEST_FAILURE("Too many buffers! %u", Event->RECEIVE.BufferCount);
-                        }
-                        TestContext->PendingBuffer = Event->RECEIVE.Buffers[0].Buffer;
-                        Status = QUIC_STATUS_PENDING;
-                    } else if(TestContext->PauseType == ReturnStatusContinue) {
-                        TestContext->ConsumeBufferAmount = TestContext->AvailableBuffer - TestContext->ConsumeBufferAmount;
-                        Status = QUIC_STATUS_CONTINUE;
-                    }
-                }
-
-                TestContext->ReceiveCallbackCount++;
-                //
-                // Calculate test success/failure.
-                //
-                if (Event->RECEIVE.TotalBufferLength == TestContext->ConsumeBufferAmount) {
-                    TestContext->Passed = true;
-                    TestContext->TestResult = (uint32_t) QUIC_STATUS_SUCCESS;
-                } else {
-                    TestContext->TestResult = (uint32_t) QUIC_STATUS_INVALID_STATE;
-                }
-                if (TestContext->PauseType != ReturnStatusContinue || TestContext->ReceiveCallbackCount > 1) {
-                    QuicEventSet(TestContext->TestEvent.Handle);
-                }
-            }
-            break;
-        case QUIC_STREAM_EVENT_SEND_COMPLETE:
-            break;
-        case QUIC_STREAM_EVENT_PEER_SEND_SHUTDOWN:
-            if (TestContext->ShutdownType == GracefulShutdown) {
-                if (TestContext->ShutdownOnly) {
-                    QuicEventSet(TestContext->TestEvent.Handle);
-                }
-            } else {
-                TestContext->Passed = false;
-                TestContext->TestResult = (uint32_t) QUIC_STATUS_INVALID_STATE;
-            }
-            break;
-        case QUIC_STREAM_EVENT_PEER_SEND_ABORTED:
-            if (TestContext->ShutdownType == AbortShutdown) {
-                TestContext->ConsumeBufferAmount = TestContext->AvailableBuffer;
-                //
-                // Don't hang waiting for a receive indication.
-                //
-                QuicEventSet(TestContext->TestEvent.Handle);
-            } else {
-                TestContext->Passed = false;
-                TestContext->TestResult = (uint32_t) QUIC_STATUS_INVALID_STATE;
-            }
-            break;
-        case QUIC_STREAM_EVENT_PEER_RECEIVE_ABORTED:
-            TestContext->Passed = false;
-            TestContext->TestResult = (uint32_t) QUIC_STATUS_INVALID_STATE;
-            break;
-        case QUIC_STREAM_EVENT_SEND_SHUTDOWN_COMPLETE:
-            break;
-        case QUIC_STREAM_EVENT_SHUTDOWN_COMPLETE:
-            if (!TestContext->Passed) {
-                TestContext->Passed = false;
-                TestContext->TestResult = (uint32_t) QUIC_STATUS_CONNECTION_IDLE;
-            }
-            break;
-        case QUIC_STREAM_EVENT_IDEAL_SEND_BUFFER_SIZE:
-            break;
-        default:
-            break;
-    }
-    return Status;
-}
-
-_IRQL_requires_max_(PASSIVE_LEVEL)
-_Function_class_(QUIC_CONNECTION_CALLBACK)
-static
-QUIC_STATUS
-QUIC_API
-QuicRecvResumeConnectionHandler(
-    _In_ HQUIC /* QuicConnection */,
-    _In_opt_ void* Context,
-    _Inout_ QUIC_CONNECTION_EVENT* Event
-    )
-{
-    RecvResumeTestContext* TestContext = (RecvResumeTestContext*) Context;
-    switch (Event->Type) {
-        case QUIC_CONNECTION_EVENT_PEER_STREAM_STARTED:
-            MsQuic->SetCallbackHandler(
-                Event->PEER_STREAM_STARTED.Stream,
-                (void*) QuicRecvResumeStreamHandler,
-                Context);
-            TestContext->Stream.Handle = Event->PEER_STREAM_STARTED.Stream;
-            QuicEventSet(TestContext->StreamEvent.Handle);
-            return QUIC_STATUS_SUCCESS;
-        case QUIC_CONNECTION_EVENT_CONNECTED:
-            QuicEventSet(TestContext->ConnectedEvent.Handle);
-            __fallthrough;
-        case QUIC_CONNECTION_EVENT_IDEAL_PROCESSOR_CHANGED:
-            __fallthrough;
-        case QUIC_CONNECTION_EVENT_SHUTDOWN_COMPLETE:
-            __fallthrough;
-        case QUIC_CONNECTION_EVENT_SHUTDOWN_INITIATED_BY_PEER:
-            __fallthrough;
-        case QUIC_CONNECTION_EVENT_SHUTDOWN_INITIATED_BY_TRANSPORT:
-            __fallthrough;
-        case QUIC_CONNECTION_EVENT_STREAMS_AVAILABLE:
-            return QUIC_STATUS_SUCCESS;
-        default:
-            TEST_FAILURE(
-                "Invalid Connection event! Context: 0x%p, Event: %d",
-                Context,
-                Event->Type);
-            return QUIC_STATUS_NOT_SUPPORTED;
-    }
-}
-
-
-_IRQL_requires_max_(PASSIVE_LEVEL)
-_Function_class_(QUIC_LISTENER_CALLBACK)
-static
-QUIC_STATUS
-QUIC_API
-QuicRecvResumeListenerHandler(
-    _In_ HQUIC /* QuicListener */,
-    _In_opt_ void* Context,
-    _Inout_ QUIC_LISTENER_EVENT* Event
-    )
-{
-    RecvResumeTestContext* TestContext = (RecvResumeTestContext*) Context;
-    switch (Event->Type) {
-        case QUIC_LISTENER_EVENT_NEW_CONNECTION:
-            TestContext->Conn.Handle = Event->NEW_CONNECTION.Connection;
-            MsQuic->SetCallbackHandler(TestContext->Conn.Handle, (void*) QuicRecvResumeConnectionHandler, Context);
-            Event->NEW_CONNECTION.SecurityConfig = SecurityConfig;
-            return QUIC_STATUS_SUCCESS;
-        default:
-            TEST_FAILURE(
-                "Invalid listener event! Context: 0x%p, Event: %d",
-                Context,
-                Event->Type);
-            return QUIC_STATUS_INVALID_STATE;
-    }
-}
-
-void
-QuicTestReceiveResume(
-    _In_ int Family,
-    _In_ int SendBytes,
-    _In_ int ConsumeBytes,
-    _In_ QUIC_RECEIVE_RESUME_SHUTDOWN_TYPE ShutdownType,
-    _In_ QUIC_RECEIVE_RESUME_TYPE PauseType,
-    _In_ bool PauseFirst
-    )
-{
-    uint32_t TimeoutMs = 500;
-    MsQuicSession Session;
-    TEST_TRUE(Session.IsValid());
-
-    uint32_t SendSize = SendBytes;
-    QUIC_ADDRESS_FAMILY QuicAddrFamily = (Family == 4) ? AF_INET : AF_INET6;
-    QuicAddr ServerLocalAddr;
-    QuicBufferScope Buffer(SendSize);
-    RecvResumeTestContext ServerContext(true, ShutdownType, PauseType), ClientContext(false, ShutdownType, PauseType);
-    ServerContext.ConsumeBufferAmount = ConsumeBytes;
-
-    {
-        //
-        // Start the server.
-        //
-        ListenerScope Listener;
-        QUIC_STATUS Status =
-            MsQuic->ListenerOpen(
-                Session,
-                QuicRecvResumeListenerHandler,
-                &ServerContext,
-                &Listener.Handle);
-        if (QUIC_FAILED(Status)) {
-            TEST_FAILURE("MsQuic->ListenerOpen failed, 0x%x.", Status);
-            return;
-        }
-
-        Status = MsQuic->ListenerStart(Listener.Handle, nullptr);
-        if (QUIC_FAILED(Status)) {
-            TEST_FAILURE("MsQuic->ListenerStart failed, 0x%x.", Status);
-            return;
-        }
-
-        uint32_t Size = sizeof(ServerLocalAddr.SockAddr);
-        Status =
-            MsQuic->GetParam(
-                Listener.Handle,
-                QUIC_PARAM_LEVEL_LISTENER,
-                QUIC_PARAM_LISTENER_LOCAL_ADDRESS,
-                &Size,
-                &ServerLocalAddr.SockAddr);
-        if (QUIC_FAILED(Status)) {
-            TEST_FAILURE("MsQuic->GetParam failed, 0x%x.", Status);
-            return;
-        }
-
-        //
-        // Start the client.
-        //
-        Status =
-            MsQuic->ConnectionOpen(
-                Session,
-                QuicRecvResumeConnectionHandler,
-                &ClientContext,
-                &ClientContext.Conn.Handle);
-        if (QUIC_FAILED(Status)) {
-            TEST_FAILURE("MsQuic->ConnectionOpen failed, 0x%x.", Status);
-            return;
-        }
-
-        uint32_t CertFlags =
-            QUIC_CERTIFICATE_FLAG_IGNORE_UNKNOWN_CA |
-            QUIC_CERTIFICATE_FLAG_IGNORE_CERTIFICATE_CN_INVALID;
-        Status =
-            MsQuic->SetParam(
-                ClientContext.Conn.Handle,
-                QUIC_PARAM_LEVEL_CONNECTION,
-                QUIC_PARAM_CONN_CERT_VALIDATION_FLAGS,
-                sizeof(CertFlags),
-                &CertFlags);
-        if (QUIC_FAILED(Status)) {
-            TEST_FAILURE("MsQuic->SetParam(CERT_VALIDATION_FLAGS) failed, 0x%x.", Status);
-            return;
-        }
-
-        Status =
-            MsQuic->ConnectionStart(
-                ClientContext.Conn.Handle,
-                QuicAddrFamily,
-                QUIC_LOCALHOST_FOR_AF(QuicAddrFamily),
-                QuicAddrGetPort(&ServerLocalAddr.SockAddr));
-        if (QUIC_FAILED(Status)) {
-            TEST_FAILURE("MsQuic->ConnectionStart failed, 0x%x.", Status);
-            return;
-        }
-
-        if (!QuicEventWaitWithTimeout(ClientContext.ConnectedEvent.Handle, TimeoutMs)) {
-            TEST_FAILURE("Client failed to get connected before timeout!");
-            return;
-        }
-        if (!QuicEventWaitWithTimeout(ServerContext.ConnectedEvent.Handle, TimeoutMs)) {
-            TEST_FAILURE("Server failed to get connected before timeout!");
-            return;
-        }
-
-        uint32_t StreamCount = 1;
-        uint16_t ParamType = QUIC_PARAM_CONN_PEER_UNIDI_STREAM_COUNT;
-        Status =
-            MsQuic->SetParam(
-                ServerContext.Conn.Handle,
-                QUIC_PARAM_LEVEL_CONNECTION,
-                ParamType,
-                sizeof(ParamType),
-                &StreamCount);
-        if (QUIC_FAILED(Status)) {
-            TEST_FAILURE("MsQuic->SetParam QUIC_PARAM_CONN_PEER_UNIDI_STREAM_COUNT failed, 0x%x", Status);
-            return;
-        }
-
-        Status =
-            MsQuic->StreamOpen(
-                ClientContext.Conn.Handle,
-                QUIC_STREAM_OPEN_FLAG_UNIDIRECTIONAL,
-                QuicRecvResumeStreamHandler,
-                &ClientContext,
-                &ClientContext.Stream.Handle);
-        if (QUIC_FAILED(Status)) {
-            TEST_FAILURE("MsQuic->StreamOpen failed, 0x%x.", Status);
-            return;
-        }
-
-        Status =
-            MsQuic->StreamStart(
-                ClientContext.Stream.Handle,
-                QUIC_STREAM_START_FLAG_IMMEDIATE);
-        if (QUIC_FAILED(Status)) {
-            TEST_FAILURE("MsQuic->StreamStart failed, 0x%x.", Status);
-            return;
-        }
-
-        if (!QuicEventWaitWithTimeout(ServerContext.StreamEvent.Handle, TimeoutMs)) {
-            TEST_FAILURE("Server failed to get stream before timeout!");
-            return;
-        }
-
-        if (PauseFirst) {
-            Status =
-                MsQuic->StreamReceiveSetEnabled(
-                    ServerContext.Stream.Handle,
-                    FALSE);
-            if (QUIC_FAILED(Status)) {
-                TEST_FAILURE("PauseFirst MsQuic->StreamReceiveSetEnabled(FALSE) failed, 0x%x", Status);
-                return;
-            }
-        }
-
-        Status =
-            MsQuic->StreamSend(
-                ClientContext.Stream.Handle,
-                Buffer,
-                1,
-                QUIC_SEND_FLAG_NONE,
-                nullptr); // send contxt
-        if (QUIC_FAILED(Status)) {
-            TEST_FAILURE("MsQuic->StreamSend failed, 0x%x.", Status);
-            return;
-        }
-
-        if (PauseFirst) {
-            Status =
-                MsQuic->StreamReceiveSetEnabled(
-                    ServerContext.Stream.Handle,
-                    TRUE);
-            if (QUIC_FAILED(Status)) {
-                TEST_FAILURE("PauseFirst MsQuic->StreamReceiveSetEnabled(TRUE) failed, 0x%x", Status);
-                return;
-            }
-        }
-
-        //
-        // Wait for send to be received/paused.
-        //
-        if (!QuicEventWaitWithTimeout(ServerContext.TestEvent.Handle, TimeoutMs)) {
-            TEST_FAILURE("Server failed to get stream data/pause before timeout!");
-            return;
-        }
-
-        //
-        // Calculate next amount of buffer to consume, except for
-        // STATUS_CONTINUE cases (because that always consumes all buffer).
-        //
-        if (PauseType != ReturnStatusContinue) {
-            ServerContext.ConsumeBufferAmount = SendSize - ServerContext.ConsumeBufferAmount;
-        }
-
-        if (ShutdownType) {
-            Status =
-                MsQuic->StreamShutdown(
-                    ClientContext.Stream.Handle,
-                    (ShutdownType == GracefulShutdown) ?
-                        QUIC_STREAM_SHUTDOWN_FLAG_GRACEFUL : QUIC_STREAM_SHUTDOWN_FLAG_ABORT,
-                    ConsumeBytes + SendBytes);
-            if (QUIC_FAILED(Status)) {
-                TEST_FAILURE("MsQuic->StreamShutdown failed, 0x%x", Status);
-                return;
-            }
-        }
-
-        if (PauseType == ReturnStatusPending) {
-            if (ShutdownType == AbortShutdown) {
-                //
-                // Wait for the shutdown to be received to test if the buffer has been freed.
-                //
-                if (!QuicEventWaitWithTimeout(ServerContext.TestEvent.Handle, TimeoutMs)) {
-                    TEST_FAILURE("Server failed to get shutdown before timeout!");
-                    return;
-                }
-                QuicSecureZeroMemory(ServerContext.PendingBuffer, SendSize);
-            }
-            //
-            // Indicate the buffer has been consumed.
-            //
-            Status =
-                MsQuic->StreamReceiveComplete(
-                    ServerContext.Stream.Handle,
-                    SendBytes);
-            if (QUIC_FAILED(Status)) {
-                TEST_FAILURE(
-                    "MsQuic->StreamReceiveComplete %d failed, 0x%x",
-                    SendBytes,
-                    Status);
-                return;
-            }
-            ServerContext.AvailableBuffer = ServerContext.ConsumeBufferAmount;
-        } else if (PauseType == ReturnConsumedBytes) {
-            //
-            // Resume receive callbacks.
-            //
-            Status =
-                MsQuic->StreamReceiveSetEnabled(
-                    ServerContext.Stream.Handle,
-                    TRUE);
-            if (QUIC_FAILED(Status)) {
-                TEST_FAILURE("MsQuic->StreamReceiveSetEnabled TRUE failed, 0x%x", Status);
-                return;
-            }
-
-            if (!QuicEventWaitWithTimeout(ServerContext.TestEvent.Handle, TimeoutMs)) {
-                TEST_FAILURE("Server failed to resume receive before timeout!");
-                return;
-            }
-        }
-
-        //
-        // Validate received amount is expected.
-        //
-        if (ServerContext.AvailableBuffer != ServerContext.ConsumeBufferAmount) {
-            TEST_FAILURE("ServerContext.ConsumeBufferAmount was %u, expected %u",
-                ServerContext.ConsumeBufferAmount,
-                ServerContext.AvailableBuffer);
-        }
-        if (QUIC_STATUS_SUCCESS != ServerContext.TestResult) {
-            TEST_FAILURE("ServerContext.TestResult was 0x%x, expected 0x%x",
-                ServerContext.TestResult,
-                QUIC_STATUS_SUCCESS);
-        }
-        TEST_TRUE(ServerContext.Passed);
-    }
-}
-
-void
-QuicTestReceiveResumeNoData(
-    _In_ int Family,
-    _In_ QUIC_RECEIVE_RESUME_SHUTDOWN_TYPE ShutdownType
-    )
-{
-    uint32_t TimeoutMs = 500;
-    MsQuicSession Session;
-    TEST_TRUE(Session.IsValid());
-
-    QUIC_ADDRESS_FAMILY QuicAddrFamily = (Family == 4) ? AF_INET : AF_INET6;
-    QuicAddr ServerLocalAddr;
-    RecvResumeTestContext ServerContext(true, ShutdownType, ReturnConsumedBytes), ClientContext(false, ShutdownType, ReturnConsumedBytes);
-    ServerContext.ShutdownOnly = true;
-
-    {
-        //
-        // Start the server.
-        //
-        ListenerScope Listener;
-        QUIC_STATUS Status =
-            MsQuic->ListenerOpen(
-                Session,
-                QuicRecvResumeListenerHandler,
-                &ServerContext,
-                &Listener.Handle);
-        if (QUIC_FAILED(Status)) {
-            TEST_FAILURE("MsQuic->ListenerOpen failed, 0x%x.", Status);
-            return;
-        }
-
-        Status = MsQuic->ListenerStart(Listener.Handle, nullptr);
-        if (QUIC_FAILED(Status)) {
-            TEST_FAILURE("MsQuic->ListenerStart failed, 0x%x.", Status);
-            return;
-        }
-
-        uint32_t Size = sizeof(ServerLocalAddr.SockAddr);
-        Status =
-            MsQuic->GetParam(
-                Listener.Handle,
-                QUIC_PARAM_LEVEL_LISTENER,
-                QUIC_PARAM_LISTENER_LOCAL_ADDRESS,
-                &Size,
-                &ServerLocalAddr.SockAddr);
-        if (QUIC_FAILED(Status)) {
-            TEST_FAILURE("MsQuic->GetParam failed, 0x%x.", Status);
-            return;
-        }
-
-        //
-        // Start the client.
-        //
-        Status =
-            MsQuic->ConnectionOpen(
-                Session,
-                QuicRecvResumeConnectionHandler,
-                &ClientContext,
-                &ClientContext.Conn.Handle);
-        if (QUIC_FAILED(Status)) {
-            TEST_FAILURE("MsQuic->ConnectionOpen failed, 0x%x.", Status);
-            return;
-        }
-
-        uint32_t CertFlags =
-            QUIC_CERTIFICATE_FLAG_IGNORE_UNKNOWN_CA |
-            QUIC_CERTIFICATE_FLAG_IGNORE_CERTIFICATE_CN_INVALID;
-        Status =
-            MsQuic->SetParam(
-                ClientContext.Conn.Handle,
-                QUIC_PARAM_LEVEL_CONNECTION,
-                QUIC_PARAM_CONN_CERT_VALIDATION_FLAGS,
-                sizeof(CertFlags),
-                &CertFlags);
-        if (QUIC_FAILED(Status)) {
-            TEST_FAILURE("MsQuic->SetParam(CERT_VALIDATION_FLAGS) failed, 0x%x.", Status);
-            return;
-        }
-
-        Status =
-            MsQuic->ConnectionStart(
-                ClientContext.Conn.Handle,
-                QuicAddrFamily,
-                QUIC_LOCALHOST_FOR_AF(QuicAddrFamily),
-                QuicAddrGetPort(&ServerLocalAddr.SockAddr));
-        if (QUIC_FAILED(Status)) {
-            TEST_FAILURE("MsQuic->ConnectionStart failed, 0x%x.", Status);
-            return;
-        }
-
-        if (!QuicEventWaitWithTimeout(ClientContext.ConnectedEvent.Handle, TimeoutMs)) {
-            TEST_FAILURE("Client failed to get connected before timeout!");
-            return;
-        }
-        if (!QuicEventWaitWithTimeout(ServerContext.ConnectedEvent.Handle, TimeoutMs)) {
-            TEST_FAILURE("Server failed to get connected before timeout!");
-            return;
-        }
-
-        uint32_t StreamCount = 1;
-        uint16_t ParamType = QUIC_PARAM_CONN_PEER_UNIDI_STREAM_COUNT;
-        Status =
-            MsQuic->SetParam(
-                ServerContext.Conn.Handle,
-                QUIC_PARAM_LEVEL_CONNECTION,
-                ParamType,
-                sizeof(ParamType),
-                &StreamCount);
-        if (QUIC_FAILED(Status)) {
-            TEST_FAILURE("MsQuic->SetParam QUIC_PARAM_CONN_PEER_UNIDI_STREAM_COUNT failed, 0x%x", Status);
-            return;
-        }
-
-        Status =
-            MsQuic->StreamOpen(
-                ClientContext.Conn.Handle,
-                QUIC_STREAM_OPEN_FLAG_UNIDIRECTIONAL,
-                QuicRecvResumeStreamHandler,
-                &ClientContext,
-                &ClientContext.Stream.Handle);
-        if (QUIC_FAILED(Status)) {
-            TEST_FAILURE("MsQuic->StreamOpen failed, 0x%x.", Status);
-            return;
-        }
-
-        Status =
-            MsQuic->StreamStart(
-                ClientContext.Stream.Handle,
-                QUIC_STREAM_START_FLAG_IMMEDIATE);
-        if (QUIC_FAILED(Status)) {
-            TEST_FAILURE("MsQuic->StreamStart failed, 0x%x.", Status);
-            return;
-        }
-
-        if (!QuicEventWaitWithTimeout(ServerContext.StreamEvent.Handle, TimeoutMs)) {
-            TEST_FAILURE("Server failed to get stream before timeout!");
-            return;
-        }
-
-        Status =
-            MsQuic->StreamReceiveSetEnabled(
-                ServerContext.Stream.Handle,
-                FALSE);
-        if (QUIC_FAILED(Status)) {
-            TEST_FAILURE("PauseFirst MsQuic->StreamReceiveSetEnabled(FALSE) failed, 0x%x", Status);
-            return;
-        }
-
-        Status =
-            MsQuic->StreamShutdown(
-                ClientContext.Stream.Handle,
-                (ShutdownType == GracefulShutdown) ?
-                    QUIC_STREAM_SHUTDOWN_FLAG_GRACEFUL : QUIC_STREAM_SHUTDOWN_FLAG_ABORT,
-                QUIC_STATUS_SUCCESS);
-        if (QUIC_FAILED(Status)) {
-            TEST_FAILURE("MsQuic->StreamShutdown failed, 0x%x", Status);
-            return;
-        }
-
-        if (ShutdownType == GracefulShutdown) {
-            if (QuicEventWaitWithTimeout(ServerContext.TestEvent.Handle, TimeoutMs)) {
-                TEST_FAILURE("Server got shutdown event when it shouldn't have!");
-                return;
-            }
-            Status =
-                MsQuic->StreamReceiveSetEnabled(
-                    ServerContext.Stream.Handle,
-                    TRUE);
-            if (QUIC_FAILED(Status)) {
-                TEST_FAILURE("PauseFirst MsQuic->StreamReceiveSetEnabled(TRUE) failed, 0x%x", Status);
-                return;
-            }
-        }
-
-        //
-        // Validate the test was shutdown as expected.
-        //
-        if (!QuicEventWaitWithTimeout(ServerContext.TestEvent.Handle, TimeoutMs)) {
-            TEST_FAILURE("Server failed to get shutdown before timeout!");
-            return;
-        }
-    }
-}
+/*++
+
+    Copyright (c) Microsoft Corporation.
+    Licensed under the MIT License.
+
+Abstract:
+
+    MsQuic API Unittest
+
+--*/
+
+#include "precomp.h"
+#include "quic_trace.h"
+#include "QuicTest.cpp.clog.h"
+
+//#define QUIC_TEST_DISABLE_DNS 1
+
+#define OLD_SUPPORTED_VERSION       QUIC_VERSION_1_MS_H
+#define LATEST_SUPPORTED_VERSION    QUIC_VERSION_LATEST_H
+
+const uint16_t TestUdpPortBase = 0x8000;
+
+const QuicAddr GetLocalAddr(int Family)
+{
+    return Family == 4 ? QuicAddr(AF_INET, true) : QuicAddr(AF_INET6, true);
+}
+
+void QuicTestInitialize()
+{
+#ifdef QUIC_NO_ENCRYPTION
+    uint8_t Disabled = FALSE;
+    if (QUIC_FAILED(
+        MsQuic->SetParam(
+            nullptr,
+            QUIC_PARAM_LEVEL_GLOBAL,
+            QUIC_PARAM_GLOBAL_ENCRYPTION,
+            sizeof(Disabled),
+            &Disabled))) {
+        QuicTraceLogError(
+            TestDisableEncryptionFailure,
+            "[test] Disabling encryption failed");
+    }
+#endif
+}
+
+void QuicTestCleanup()
+{
+}
+
+struct TestScopeLogger
+{
+    const char* Name;
+    TestScopeLogger(const char* name) : Name(name) {
+        QuicTraceLogInfo(
+            TestScopeEntry,
+            "[test]---> %s",
+            Name);
+    }
+    ~TestScopeLogger() {
+        QuicTraceLogInfo(
+            TestScopeExit,
+            "[test]<--- %s",
+            Name);
+    }
+};
+
+_Function_class_(NEW_CONNECTION_CALLBACK)
+static
+void
+ListenerDoNothingCallback(
+    _In_ TestListener* /* Listener */,
+    _In_ HQUIC /* ConnectionHandle */
+    )
+{
+    TEST_FAILURE("This callback should never be called!");
+}
+
+_Function_class_(NEW_STREAM_CALLBACK)
+static
+void
+ConnectionDoNothingCallback(
+    _In_ TestConnection* /* Connection */,
+    _In_ HQUIC /* StreamHandle */,
+    _In_ QUIC_STREAM_OPEN_FLAGS /* Flags */
+    )
+{
+    TEST_FAILURE("This callback should never be called!");
+}
+
+void QuicTestCreateListener()
+{
+    MsQuicSession Session;
+    TEST_TRUE(Session.IsValid());
+
+    {
+        TestListener Listener(Session.Handle, ListenerDoNothingCallback);
+        TEST_TRUE(Listener.IsValid());
+    }
+}
+
+void QuicTestStartListener()
+{
+    MsQuicSession Session;
+    TEST_TRUE(Session.IsValid());
+
+    {
+        TestListener Listener(Session.Handle, ListenerDoNothingCallback);
+        TEST_TRUE(Listener.IsValid());
+        TEST_QUIC_SUCCEEDED(Listener.Start());
+    }
+
+    {
+        TestListener Listener(Session.Handle, ListenerDoNothingCallback);
+        TEST_TRUE(Listener.IsValid());
+        QuicAddr LocalAddress(AF_UNSPEC);
+        TEST_QUIC_SUCCEEDED(Listener.Start(&LocalAddress.SockAddr));
+    }
+}
+
+void QuicTestStartListenerMultiAlpns()
+{
+    MsQuicSession Session("MsQuicTest1", "MsQuicTest2");
+    TEST_TRUE(Session.IsValid());
+
+    {
+        TestListener Listener(Session.Handle, ListenerDoNothingCallback);
+        TEST_TRUE(Listener.IsValid());
+        TEST_QUIC_SUCCEEDED(Listener.Start());
+    }
+
+    {
+        TestListener Listener(Session.Handle, ListenerDoNothingCallback);
+        TEST_TRUE(Listener.IsValid());
+        QuicAddr LocalAddress(AF_UNSPEC);
+        TEST_QUIC_SUCCEEDED(Listener.Start(&LocalAddress.SockAddr));
+    }
+}
+
+void QuicTestStartListenerImplicit(_In_ int Family)
+{
+    MsQuicSession Session;
+    TEST_TRUE(Session.IsValid());
+
+    {
+        TestListener Listener(Session.Handle, ListenerDoNothingCallback);
+        TEST_TRUE(Listener.IsValid());
+
+        QuicAddr LocalAddress(Family == 4 ? AF_INET : AF_INET6);
+        TEST_QUIC_SUCCEEDED(Listener.Start(&LocalAddress.SockAddr));
+    }
+}
+
+void QuicTestStartTwoListeners()
+{
+    MsQuicSession Session1;
+    TEST_TRUE(Session1.IsValid());
+    MsQuicSession Session2("MsQuicTest2");
+    TEST_TRUE(Session2.IsValid());
+
+    {
+        TestListener Listener1(Session1.Handle, ListenerDoNothingCallback);
+        TEST_TRUE(Listener1.IsValid());
+        TEST_QUIC_SUCCEEDED(Listener1.Start());
+
+        QuicAddr LocalAddress;
+        TEST_QUIC_SUCCEEDED(Listener1.GetLocalAddr(LocalAddress));
+
+        TestListener Listener2(Session2.Handle, ListenerDoNothingCallback);
+        TEST_TRUE(Listener2.IsValid());
+        TEST_QUIC_SUCCEEDED(Listener2.Start(&LocalAddress.SockAddr));
+    }
+}
+
+void QuicTestStartTwoListenersSameALPN()
+{
+    MsQuicSession Session;
+    TEST_TRUE(Session.IsValid());
+    MsQuicSession Session2("MsQuicTest", "MsQuicTest2");
+    TEST_TRUE(Session2.IsValid());
+
+    {
+        //
+        // Both try to listen on the same, single ALPN
+        //
+        TestListener Listener1(Session.Handle, ListenerDoNothingCallback);
+        TEST_TRUE(Listener1.IsValid());
+        TEST_QUIC_SUCCEEDED(Listener1.Start());
+
+        QuicAddr LocalAddress;
+        TEST_QUIC_SUCCEEDED(Listener1.GetLocalAddr(LocalAddress));
+
+        TestListener Listener2(Session.Handle, ListenerDoNothingCallback);
+        TEST_TRUE(Listener2.IsValid());
+        TEST_QUIC_STATUS(
+            QUIC_STATUS_INVALID_STATE,
+            Listener2.Start(&LocalAddress.SockAddr));
+    }
+
+    {
+        //
+        // First listener on two ALPNs and second overlaps one of those.
+        //
+        TestListener Listener1(Session2.Handle, ListenerDoNothingCallback);
+        TEST_TRUE(Listener1.IsValid());
+        TEST_QUIC_SUCCEEDED(Listener1.Start());
+
+        QuicAddr LocalAddress;
+        TEST_QUIC_SUCCEEDED(Listener1.GetLocalAddr(LocalAddress));
+
+        TestListener Listener2(Session.Handle, ListenerDoNothingCallback);
+        TEST_TRUE(Listener2.IsValid());
+        TEST_QUIC_STATUS(
+            QUIC_STATUS_INVALID_STATE,
+            Listener2.Start(&LocalAddress.SockAddr));
+    }
+
+    {
+        //
+        // First listener on one ALPN and second with two (one that overlaps).
+        //
+        TestListener Listener1(Session.Handle, ListenerDoNothingCallback);
+        TEST_TRUE(Listener1.IsValid());
+        TEST_QUIC_SUCCEEDED(Listener1.Start());
+
+        QuicAddr LocalAddress;
+        TEST_QUIC_SUCCEEDED(Listener1.GetLocalAddr(LocalAddress));
+
+        TestListener Listener2(Session2.Handle, ListenerDoNothingCallback);
+        TEST_TRUE(Listener2.IsValid());
+        TEST_QUIC_STATUS(
+            QUIC_STATUS_INVALID_STATE,
+            Listener2.Start(&LocalAddress.SockAddr));
+    }
+}
+
+void QuicTestStartListenerExplicit(_In_ int Family)
+{
+    MsQuicSession Session;
+    TEST_TRUE(Session.IsValid());
+
+    {
+        TestListener Listener(Session.Handle, ListenerDoNothingCallback);
+        TEST_TRUE(Listener.IsValid());
+
+        QuicAddr LocalAddress(GetLocalAddr(Family), TestUdpPortBase);
+        QUIC_STATUS Status = QUIC_STATUS_ADDRESS_IN_USE;
+        while (Status == QUIC_STATUS_ADDRESS_IN_USE) {
+            LocalAddress.IncrementPort();
+            Status = Listener.Start(&LocalAddress.SockAddr);
+        }
+        TEST_QUIC_SUCCEEDED(Status);
+    }
+}
+
+void QuicTestCreateConnection()
+{
+    MsQuicSession Session;
+    TEST_TRUE(Session.IsValid());
+
+    {
+        TestConnection Connection(Session.Handle, ConnectionDoNothingCallback, false);
+        TEST_TRUE(Connection.IsValid());
+    }
+}
+
+void QuicTestBindConnectionImplicit(_In_ int Family)
+{
+    MsQuicSession Session;
+    TEST_TRUE(Session.IsValid());
+
+    {
+        TestConnection Connection(Session.Handle, ConnectionDoNothingCallback, false);
+        TEST_TRUE(Connection.IsValid());
+
+        QuicAddr LocalAddress(Family == 4 ? AF_INET : AF_INET6);
+        TEST_QUIC_SUCCEEDED(Connection.SetLocalAddr(LocalAddress));
+    }
+}
+
+void QuicTestBindConnectionExplicit(_In_ int Family)
+{
+    MsQuicSession Session;
+    TEST_TRUE(Session.IsValid());
+
+    {
+        TestConnection Connection(Session.Handle, ConnectionDoNothingCallback, false);
+        TEST_TRUE(Connection.IsValid());
+
+        QuicAddr LocalAddress(GetLocalAddr(Family), TestUdpPortBase);
+        QUIC_STATUS Status = QUIC_STATUS_ADDRESS_IN_USE;
+        while (Status == QUIC_STATUS_ADDRESS_IN_USE) {
+            LocalAddress.IncrementPort();
+            Status = Connection.SetLocalAddr(LocalAddress);
+        }
+        TEST_QUIC_SUCCEEDED(Status);
+    }
+}
+
+struct ServerAcceptContext {
+    QUIC_EVENT NewConnectionReady;
+    TestConnection** NewConnection;
+    ServerAcceptContext(TestConnection** _NewConnection) :
+        NewConnection(_NewConnection) {
+        QuicEventInitialize(&NewConnectionReady, TRUE, FALSE);
+    }
+    ~ServerAcceptContext() {
+        QuicEventUninitialize(NewConnectionReady);
+    }
+};
+
+_Function_class_(NEW_CONNECTION_CALLBACK)
+static
+void
+ListenerAcceptConnection(
+    _In_ TestListener* Listener,
+    _In_ HQUIC ConnectionHandle
+    )
+{
+    ServerAcceptContext* AcceptContext = (ServerAcceptContext*)Listener->Context;
+    if (AcceptContext == nullptr) { // Prime Resumption scenario.
+        auto NewConnection = new TestConnection(ConnectionHandle, ConnectionDoNothingCallback, true, true);
+        if (NewConnection == nullptr || !NewConnection->IsValid()) {
+            TEST_FAILURE("Failed to accept new TestConnection.");
+            delete NewConnection;
+            MsQuic->ConnectionClose(ConnectionHandle);
+        }
+        return;
+    }
+    if (*AcceptContext->NewConnection != nullptr) { // Retry scenario.
+        delete *AcceptContext->NewConnection;
+        *AcceptContext->NewConnection = nullptr;
+    }
+    *AcceptContext->NewConnection = new TestConnection(ConnectionHandle, ConnectionDoNothingCallback, true);
+    if (*AcceptContext->NewConnection == nullptr || !(*AcceptContext->NewConnection)->IsValid()) {
+        TEST_FAILURE("Failed to accept new TestConnection.");
+        delete *AcceptContext->NewConnection;
+        *AcceptContext->NewConnection = nullptr;
+        MsQuic->ConnectionClose(ConnectionHandle);
+    }
+    QuicEventSet(AcceptContext->NewConnectionReady);
+}
+
+struct StatelessRetryHelper
+{
+    bool DoRetry;
+    StatelessRetryHelper(bool Enabled) : DoRetry(Enabled) {
+        if (DoRetry) {
+            uint16_t value = 0;
+            TEST_QUIC_SUCCEEDED(
+                MsQuic->SetParam(
+                    nullptr,
+                    QUIC_PARAM_LEVEL_GLOBAL,
+                    QUIC_PARAM_GLOBAL_RETRY_MEMORY_PERCENT,
+                    sizeof(value),
+                    &value));
+        }
+    }
+    ~StatelessRetryHelper() {
+        if (DoRetry) {
+            uint16_t value = 65;
+            TEST_QUIC_SUCCEEDED(
+                MsQuic->SetParam(
+                    nullptr,
+                    QUIC_PARAM_LEVEL_GLOBAL,
+                    QUIC_PARAM_GLOBAL_RETRY_MEMORY_PERCENT,
+                    sizeof(value),
+                    &value));
+        }
+    }
+};
+
+#define PRIVATE_TP_TYPE   77
+#define PRIVATE_TP_LENGTH 2345
+
+struct PrivateTransportHelper : QUIC_PRIVATE_TRANSPORT_PARAMETER
+{
+    PrivateTransportHelper(bool Enabled) {
+        if (Enabled) {
+            Type = PRIVATE_TP_TYPE;
+            Length = PRIVATE_TP_LENGTH;
+            Buffer = new uint8_t[PRIVATE_TP_LENGTH];
+            TEST_TRUE(Buffer != nullptr);
+        } else {
+            Buffer = nullptr;
+        }
+    }
+    ~PrivateTransportHelper() {
+        delete [] Buffer;
+    }
+};
+
+void
+QuicTestConnect(
+    _In_ int Family,
+    _In_ bool ServerStatelessRetry,
+    _In_ bool ClientUsesOldVersion,
+    _In_ bool ClientRebind,
+    _In_ bool ChangeMaxStreamID,
+    _In_ bool MultipleALPNs,
+    _In_ bool AsyncSecConfig,
+    _In_ bool MultiPacketClientInitial,
+    _In_ bool SessionResumption
+    )
+{
+    MsQuicSession Session;
+    TEST_TRUE(Session.IsValid());
+    TEST_QUIC_SUCCEEDED(Session.SetPeerBidiStreamCount(4));
+    MsQuicSession Session2("MsQuicTest2", "MsQuicTest");
+    TEST_TRUE(Session2.IsValid());
+    TEST_QUIC_SUCCEEDED(Session2.SetPeerBidiStreamCount(4));
+
+    StatelessRetryHelper RetryHelper(ServerStatelessRetry);
+    PrivateTransportHelper TpHelper(MultiPacketClientInitial);
+
+    {
+        TestListener Listener(
+            MultipleALPNs ? Session2.Handle : Session.Handle,
+            ListenerAcceptConnection,
+            AsyncSecConfig);
+        TEST_TRUE(Listener.IsValid());
+
+        QUIC_ADDRESS_FAMILY QuicAddrFamily = (Family == 4) ? AF_INET : AF_INET6;
+        QuicAddr ServerLocalAddr(QuicAddrFamily);
+        TEST_QUIC_SUCCEEDED(Listener.Start(&ServerLocalAddr.SockAddr));
+        TEST_QUIC_SUCCEEDED(Listener.GetLocalAddr(ServerLocalAddr));
+
+        if (SessionResumption) {
+            TestScopeLogger logScope("PrimeResumption");
+            {
+                TestConnection Client(
+                    Session.Handle,
+                    ConnectionDoNothingCallback,
+                    false);
+                TEST_TRUE(Client.IsValid());
+                #if QUIC_TEST_DISABLE_DNS
+                QuicAddr RemoteAddr(QuicAddrFamily, true);
+                TEST_QUIC_SUCCEEDED(Client.SetRemoteAddr(RemoteAddr));
+                #endif
+                TEST_QUIC_SUCCEEDED(
+                    Client.Start(
+                        QuicAddrFamily,
+                        QUIC_LOCALHOST_FOR_AF(QuicAddrFamily),
+                        QuicAddrGetPort(&ServerLocalAddr.SockAddr)));
+                if (!Client.WaitForConnectionComplete()) {
+                    return;
+                }
+                TEST_TRUE(Client.GetIsConnected());
+                if (!Client.WaitForZeroRttTicket()) {
+                    return;
+                }
+                Client.Shutdown(QUIC_CONNECTION_SHUTDOWN_FLAG_NONE, QUIC_TEST_NO_ERROR);
+                if (!Client.WaitForShutdownComplete()) {
+                    return;
+                }
+            }
+        }
+
+        {
+            UniquePtr<TestConnection> Server;
+            ServerAcceptContext ServerAcceptCtx((TestConnection**)&Server);
+            Listener.Context = &ServerAcceptCtx;
+
+            {
+                TestConnection Client(
+                    Session.Handle,
+                    ConnectionDoNothingCallback,
+                    false);
+                TEST_TRUE(Client.IsValid());
+
+                if (ClientUsesOldVersion) {
+                    TEST_QUIC_SUCCEEDED(
+                        Client.SetQuicVersion(OLD_SUPPORTED_VERSION));
+                }
+
+                if (MultiPacketClientInitial) {
+                    TEST_QUIC_SUCCEEDED(
+                        Client.SetTestTransportParameter(&TpHelper));
+                }
+
+                if (SessionResumption) {
+                    Client.SetExpectedResumed(true);
+                }
+
+                #if QUIC_TEST_DISABLE_DNS
+                QuicAddr RemoteAddr(QuicAddrFamily, true);
+                TEST_QUIC_SUCCEEDED(Client.SetRemoteAddr(RemoteAddr));
+                #endif
+
+                TEST_QUIC_SUCCEEDED(
+                    Client.Start(
+                        QuicAddrFamily,
+                        QUIC_LOCALHOST_FOR_AF(QuicAddrFamily),
+                        QuicAddrGetPort(&ServerLocalAddr.SockAddr)));
+
+                if (AsyncSecConfig) {
+                    if (!QuicEventWaitWithTimeout(ServerAcceptCtx.NewConnectionReady, TestWaitTimeout)) {
+                        TEST_FAILURE("Timed out waiting for server accept.");
+                    } else if (Server == nullptr) {
+                        TEST_FAILURE("Failed to accept server connection.");
+                    } else {
+                        TEST_QUIC_SUCCEEDED(
+                            Server->SetSecurityConfig(SecurityConfig));
+                    }
+                }
+
+                if (!Client.WaitForConnectionComplete()) {
+                    return;
+                }
+                TEST_TRUE(Client.GetIsConnected());
+
+                TEST_NOT_EQUAL(nullptr, Server);
+                if (!Server->WaitForConnectionComplete()) {
+                    return;
+                }
+                TEST_TRUE(Server->GetIsConnected());
+
+                if (ClientUsesOldVersion) {
+                    TEST_EQUAL(Server->GetQuicVersion(), OLD_SUPPORTED_VERSION);
+                } else {
+                    TEST_EQUAL(Server->GetQuicVersion(), LATEST_SUPPORTED_VERSION);
+                }
+
+                if (SessionResumption) {
+                    TEST_TRUE(Client.GetResumed());
+                    TEST_TRUE(Server->GetResumed());
+                }
+
+                TEST_EQUAL(
+                    Server->GetPeerBidiStreamCount(),
+                    Client.GetLocalBidiStreamCount());
+
+                if (ClientRebind) {
+                    QuicAddr NewLocalAddr(QuicAddrFamily);
+                    TEST_QUIC_SUCCEEDED(Client.SetLocalAddr(NewLocalAddr));
+                    QuicSleep(100);
+                    TEST_QUIC_SUCCEEDED(Client.GetLocalAddr(NewLocalAddr));
+                    TEST_FALSE(Client.GetIsShutdown());
+
+                    bool ServerAddressUpdated = false;
+                    uint32_t Try = 0;
+                    do {
+                        if (Try != 0) {
+                            QuicSleep(200);
+                        }
+                        QuicAddr ServerRemoteAddr;
+                        TEST_QUIC_SUCCEEDED(Server->GetRemoteAddr(ServerRemoteAddr));
+                        if (Server->GetPeerAddrChanged() &&
+                            QuicAddrCompare(&NewLocalAddr.SockAddr, &ServerRemoteAddr.SockAddr)) {
+                            ServerAddressUpdated = true;
+                            break;
+                        }
+                    } while (++Try <= 3);
+                    TEST_TRUE(ServerAddressUpdated);
+                }
+
+                if (ChangeMaxStreamID) {
+                    TEST_QUIC_SUCCEEDED(Client.SetPeerBidiStreamCount(101));
+                    TEST_EQUAL(101, Client.GetPeerBidiStreamCount());
+                    QuicSleep(100);
+                    TEST_EQUAL(101, Server->GetLocalBidiStreamCount());
+
+                    TEST_QUIC_SUCCEEDED(Server->SetPeerBidiStreamCount(100));
+                    TEST_EQUAL(100, Server->GetPeerBidiStreamCount());
+                    QuicSleep(100);
+                    TEST_EQUAL(100, Client.GetLocalBidiStreamCount());
+                }
+
+                Client.Shutdown(QUIC_CONNECTION_SHUTDOWN_FLAG_NONE, QUIC_TEST_NO_ERROR);
+                if (!Client.WaitForShutdownComplete()) {
+                    return;
+                }
+
+                TEST_FALSE(Client.GetPeerClosed());
+                TEST_FALSE(Client.GetTransportClosed());
+            }
+
+#if !QUIC_SEND_FAKE_LOSS
+            TEST_TRUE(Server->GetPeerClosed());
+            TEST_EQUAL(Server->GetPeerCloseErrorCode(), QUIC_TEST_NO_ERROR);
+#endif
+        }
+    }
+}
+
+/*
+    Helper function to estimate a maximum timeout for a test with a
+    particular payload length.
+*/
+uint32_t
+EstimateTimeoutMs(uint64_t Length)
+{
+    const uint64_t EstimatedHandshakeTime = 2000;
+    const uint64_t EstimatedStreamOverhead = 1000;
+    const uint64_t EstimatedRateBps = 1 * 1000 * 1000; // 1 MBps
+
+    uint64_t TimeoutMs =
+        EstimatedHandshakeTime +
+        EstimatedStreamOverhead +
+        (1000 * Length) / EstimatedRateBps;
+#if QUIC_SEND_FAKE_LOSS
+    TimeoutMs *= 10 * 100 * 100 / ((100 - QUIC_SEND_FAKE_LOSS) * (100 - QUIC_SEND_FAKE_LOSS));
+#endif
+    return (uint32_t)TimeoutMs;
+}
+
+struct PingStats
+{
+    const uint64_t PayloadLength;
+    const uint32_t ConnectionCount;
+    const uint32_t StreamCount;
+    const bool UnidirectionalStreams;
+    const bool ServerInitiatedStreams;
+    const bool ZeroRtt;
+    const bool AllowDataIncomplete;
+    const bool ServerKeyUpdate;
+    const QUIC_STATUS ExpectedCloseStatus;
+
+    volatile long ConnectionsComplete;
+
+    QUIC_EVENT CompletionEvent;
+
+    PingStats(
+        uint64_t _PayloadLength,
+        uint32_t _ConnectionCount,
+        uint32_t _StreamCount,
+        bool _UnidirectionalStreams,
+        bool _ServerInitiatedStreams,
+        bool _ZeroRtt,
+        bool _AllowDataIncomplete = false,
+        QUIC_STATUS _ExpectedCloseStatus = QUIC_STATUS_SUCCESS,
+        bool _ServerKeyUpdate = false
+        ) :
+        PayloadLength(_PayloadLength),
+        ConnectionCount(_ConnectionCount),
+        StreamCount(_StreamCount),
+        UnidirectionalStreams(_UnidirectionalStreams),
+        ServerInitiatedStreams(_ServerInitiatedStreams),
+        ZeroRtt(_ZeroRtt),
+        AllowDataIncomplete(_AllowDataIncomplete),
+        ExpectedCloseStatus(_ExpectedCloseStatus),
+        ServerKeyUpdate(_ServerKeyUpdate),
+        ConnectionsComplete(0)
+    {
+        QuicEventInitialize(&CompletionEvent, FALSE, FALSE);
+    }
+
+    ~PingStats() {
+        QuicEventUninitialize(CompletionEvent);
+        QuicZeroMemory(&CompletionEvent, sizeof(CompletionEvent));
+    }
+};
+
+struct PingConnState
+{
+    PingStats* Stats;
+    TestConnection* Connection;
+    volatile long StreamsComplete;
+
+    ~PingConnState() {
+        Stats = nullptr;
+        Connection = nullptr;
+    }
+
+    PingStats* GetPingStats() { return Stats; }
+
+    PingConnState(PingStats* stats, TestConnection* connection) :
+        Stats(stats), Connection(connection), StreamsComplete(0)
+    { }
+
+    void OnStreamComplete() {
+        if ((uint32_t)InterlockedIncrement(&StreamsComplete) == Stats->StreamCount) {
+            if ((uint32_t)InterlockedIncrement(&Stats->ConnectionsComplete) == Stats->ConnectionCount) {
+                QuicEventSet(Stats->CompletionEvent);
+            }
+        }
+    }
+};
+
+_Function_class_(STREAM_SHUTDOWN_CALLBACK)
+static
+void
+PingStreamShutdown(
+    _In_ TestStream* Stream
+    )
+{
+    TestScopeLogger logScope(__FUNCTION__);
+
+    PingConnState* ConnState = (PingConnState*)Stream->Context;
+
+    // TODO - More Validation
+    if (!Stream->GetSendShutdown()) {
+        TEST_FAILURE("Send path not shutdown.");
+    }
+    if (!ConnState->GetPingStats()->AllowDataIncomplete) {
+        if (!Stream->GetAllDataSent()) {
+            TEST_FAILURE("Not all data sent.");
+        }
+        if (!Stream->GetAllDataReceived()) {
+            TEST_FAILURE("Not all data received.");
+        }
+    }
+
+#if !QUIC_SEND_FAKE_LOSS
+    if (!ConnState->GetPingStats()->ServerInitiatedStreams &&
+        ConnState->GetPingStats()->ZeroRtt) {
+        if (Stream->GetBytesReceived() != 0 && // TODO - Support 0-RTT indication for Stream Open callback.
+            !Stream->GetUsedZeroRtt()) {
+            TEST_FAILURE("0-RTT wasn't used for stream data.");
+        }
+    }
+#endif
+
+    if (ConnState->StreamsComplete > 0 && ConnState->StreamsComplete % 2 == 0 && ConnState->Stats->ServerKeyUpdate) {
+        if (QUIC_FAILED(ConnState->Connection->ForceKeyUpdate())) {
+            TEST_FAILURE("Server ForceKeyUpdate failed.");
+        }
+    }
+
+    ConnState->OnStreamComplete();
+
+    delete Stream;
+}
+
+bool
+SendPingBurst(
+    _In_ TestConnection* Connection,
+    _In_ uint32_t StreamCount,
+    _In_ uint64_t PayloadLength
+    )
+{
+    TestScopeLogger logScope(__FUNCTION__);
+
+    for (uint32_t i = 0; i < StreamCount; ++i) {
+        auto Stream =
+            Connection->NewStream(
+                PingStreamShutdown,
+                ((PingConnState*)Connection->Context)->Stats->UnidirectionalStreams ?
+                    QUIC_STREAM_OPEN_FLAG_UNIDIRECTIONAL : QUIC_STREAM_OPEN_FLAG_NONE);
+        if (Stream == nullptr) {
+            return false;
+        }
+        Stream->Context = Connection->Context;
+        if (!Stream->StartPing(PayloadLength)) {
+            return false;
+        }
+    }
+
+    return true;
+}
+
+_Function_class_(CONN_SHUTDOWN_COMPLETE_CALLBACK)
+static
+void
+PingConnectionShutdown(
+    _In_ TestConnection* Connection
+    )
+{
+    auto ConnState = (PingConnState*)Connection->Context;
+    if (ConnState->GetPingStats()->ExpectedCloseStatus == QUIC_STATUS_SUCCESS) {
+        TEST_FALSE(Connection->GetTransportClosed());
+        TEST_FALSE(Connection->GetPeerClosed());
+    }
+    delete ConnState;
+}
+
+_Function_class_(NEW_STREAM_CALLBACK)
+static
+void
+ConnectionAcceptPingStream(
+    _In_ TestConnection* Connection,
+    _In_ HQUIC StreamHandle,
+    _In_ QUIC_STREAM_OPEN_FLAGS Flags
+    )
+{
+    TestScopeLogger logScope(__FUNCTION__);
+    auto Stream = TestStream::FromStreamHandle(StreamHandle, PingStreamShutdown, Flags);
+    if (Stream == nullptr || !Stream->IsValid()) {
+        delete Stream;
+        TEST_FAILURE("Failed to accept new TestStream.");
+    } else {
+        Stream->Context = Connection->Context;
+    }
+}
+
+_Function_class_(NEW_CONNECTION_CALLBACK)
+static
+void
+ListenerAcceptPingConnection(
+    _In_ TestListener* Listener,
+    _In_ HQUIC ConnectionHandle
+    )
+{
+    TestScopeLogger logScope(__FUNCTION__);
+
+    if (Listener->Context != nullptr) {
+        auto Connection = new TestConnection(ConnectionHandle, ConnectionAcceptPingStream, true, true);
+        if (Connection == nullptr || !(Connection)->IsValid()) {
+            TEST_FAILURE("Failed to accept new TestConnection.");
+            delete Connection;
+            MsQuic->ConnectionClose(ConnectionHandle);
+            return;
+        }
+
+        auto Stats = (PingStats*)Listener->Context;
+        Connection->Context = new PingConnState(Stats, Connection);
+        Connection->SetShutdownCompleteCallback(PingConnectionShutdown);
+        Connection->SetExpectedResumed(Stats->ZeroRtt);
+        if (Stats->ExpectedCloseStatus != QUIC_STATUS_SUCCESS) {
+            Connection->SetExpectedTransportCloseStatus(Stats->ExpectedCloseStatus);
+            if (Stats->ExpectedCloseStatus == QUIC_STATUS_CONNECTION_TIMEOUT) {
+                Connection->SetDisconnectTimeout(1000); // ms
+            }
+        }
+
+        if (Stats->ServerInitiatedStreams) {
+            SendPingBurst(
+                Connection,
+                Stats->StreamCount,
+                Stats->PayloadLength);
+        }
+
+    } else {
+        auto Connection = new TestConnection(ConnectionHandle, ConnectionDoNothingCallback, true, true);
+        if (Connection == nullptr || !(Connection)->IsValid()) {
+            TEST_FAILURE("Failed to accept new TestConnection.");
+            delete Connection;
+            MsQuic->ConnectionClose(ConnectionHandle);
+            return;
+        }
+    }
+}
+
+TestConnection*
+NewPingConnection(
+    _In_ HQUIC SessionHandle,
+    _In_ PingStats* ClientStats,
+    _In_ bool UseSendBuffer
+    )
+{
+    TestScopeLogger logScope(__FUNCTION__);
+
+    auto Connection = new TestConnection(SessionHandle, ConnectionAcceptPingStream, false, true, UseSendBuffer);
+    if (Connection == nullptr || !(Connection)->IsValid()) {
+        TEST_FAILURE("Failed to create new TestConnection.");
+        delete Connection;
+        return nullptr;
+    }
+
+    Connection->Context = new PingConnState(ClientStats, Connection);
+    Connection->SetShutdownCompleteCallback(PingConnectionShutdown);
+    Connection->SetExpectedResumed(ClientStats->ZeroRtt);
+
+    if (ClientStats->ServerInitiatedStreams) {
+        Connection->SetPeerUnidiStreamCount((uint16_t)ClientStats->StreamCount);
+        Connection->SetPeerBidiStreamCount((uint16_t)ClientStats->StreamCount);
+    }
+
+    if (ClientStats->ConnectionCount > 1) {
+        Connection->SetShareUdpBinding(true);
+    }
+
+    return Connection;
+}
+
+void
+QuicTestConnectAndPing(
+    _In_ int Family,
+    _In_ uint64_t Length,
+    _In_ uint32_t ConnectionCount,
+    _In_ uint32_t StreamCount,
+    _In_ uint32_t StreamBurstCount,
+    _In_ uint32_t StreamBurstDelayMs,
+    _In_ bool ServerStatelessRetry,
+    _In_ bool /* ClientRebind */, // TODO - Use this
+    _In_ bool ClientZeroRtt,
+    _In_ bool ServerRejectZeroRtt,
+    _In_ bool UseSendBuffer,
+    _In_ bool UnidirectionalStreams,
+    _In_ bool ServerInitiatedStreams
+    )
+{
+    const uint32_t TimeoutMs = EstimateTimeoutMs(Length) * StreamBurstCount;
+    const uint16_t TotalStreamCount = (uint16_t)(StreamCount * StreamBurstCount);
+
+    PingStats ServerStats(Length, ConnectionCount, TotalStreamCount, UnidirectionalStreams, ServerInitiatedStreams, ClientZeroRtt && !ServerRejectZeroRtt, false, QUIC_STATUS_SUCCESS);
+    PingStats ClientStats(Length, ConnectionCount, TotalStreamCount, UnidirectionalStreams, ServerInitiatedStreams, ClientZeroRtt && !ServerRejectZeroRtt);
+
+    MsQuicSession Session;
+    TEST_TRUE(Session.IsValid());
+    Session.SetAutoCleanup();
+    if (!ServerInitiatedStreams) {
+        TEST_QUIC_SUCCEEDED(Session.SetPeerUnidiStreamCount(TotalStreamCount));
+        TEST_QUIC_SUCCEEDED(Session.SetPeerBidiStreamCount(TotalStreamCount));
+    }
+
+    if (ServerRejectZeroRtt) {
+        uint8_t NewTicketKey[44] = {1};
+        TEST_QUIC_SUCCEEDED(Session.SetTlsTicketKey(NewTicketKey));
+    }
+
+    StatelessRetryHelper RetryHelper(ServerStatelessRetry);
+
+    {
+        TestListener Listener(Session.Handle, ListenerAcceptPingConnection, false, UseSendBuffer);
+        TEST_TRUE(Listener.IsValid());
+        TEST_QUIC_SUCCEEDED(Listener.Start());
+
+        QUIC_ADDRESS_FAMILY QuicAddrFamily = (Family == 4) ? AF_INET : AF_INET6;
+        QuicAddr ServerLocalAddr;
+        TEST_QUIC_SUCCEEDED(Listener.GetLocalAddr(ServerLocalAddr));
+
+        if (ClientZeroRtt) {
+            TestScopeLogger logScope("PrimeZeroRtt");
+            {
+                TestConnection Client(Session.Handle, ConnectionDoNothingCallback, false);
+                TEST_TRUE(Client.IsValid());
+                #if QUIC_TEST_DISABLE_DNS
+                QuicAddr RemoteAddr(QuicAddrFamily, true);
+                TEST_QUIC_SUCCEEDED(Client.SetRemoteAddr(RemoteAddr));
+                #endif
+                TEST_QUIC_SUCCEEDED(
+                    Client.Start(
+                        QuicAddrFamily,
+                        QUIC_LOCALHOST_FOR_AF(QuicAddrFamily),
+                        QuicAddrGetPort(&ServerLocalAddr.SockAddr)));
+                if (!Client.WaitForConnectionComplete()) {
+                    return;
+                }
+                TEST_TRUE(Client.GetIsConnected());
+                if (!Client.WaitForZeroRttTicket()) {
+                    return;
+                }
+                Client.Shutdown(QUIC_CONNECTION_SHUTDOWN_FLAG_NONE, QUIC_TEST_NO_ERROR);
+                if (!Client.WaitForShutdownComplete()) {
+                    return;
+                }
+            }
+        }
+
+        if (ServerRejectZeroRtt) {
+            uint8_t NewTicketKey[44] = {0};
+            TEST_QUIC_SUCCEEDED(Session.SetTlsTicketKey(NewTicketKey));
+        }
+
+        Listener.Context = &ServerStats;
+
+        UniquePtrArray<TestConnection*> Connections(new TestConnection*[ConnectionCount]);
+
+        for (uint32_t i = 0; i < ClientStats.ConnectionCount; ++i) {
+            Connections.get()[i] =
+                NewPingConnection(
+                    Session.Handle,
+                    &ClientStats,
+                    UseSendBuffer);
+            if (Connections.get()[i] == nullptr) {
+                return;
+            }
+        }
+
+        QuicAddr LocalAddr;
+        for (uint32_t j = 0; j < StreamBurstCount; ++j) {
+            if (j != 0) {
+                QuicSleep(StreamBurstDelayMs);
+            }
+
+            for (uint32_t i = 0; i < ClientStats.ConnectionCount; ++i) {
+                if (!ServerInitiatedStreams &&
+                    !SendPingBurst(
+                        Connections.get()[i],
+                        StreamCount,
+                        Length)) {
+                    return;
+                }
+
+                if (j == 0) {
+                    QuicAddr RemoteAddr(QuicAddrFamily, true);
+                    TEST_QUIC_SUCCEEDED(Connections.get()[i]->SetRemoteAddr(RemoteAddr));
+
+                    if (i != 0) {
+                        Connections.get()[i]->SetLocalAddr(LocalAddr);
+                    }
+                    TEST_QUIC_SUCCEEDED(
+                        Connections.get()[i]->Start(
+                            QuicAddrFamily,
+                            ClientZeroRtt ? QUIC_LOCALHOST_FOR_AF(QuicAddrFamily) : nullptr,
+                            QuicAddrGetPort(&ServerLocalAddr.SockAddr)));
+                    if (i == 0) {
+                        Connections.get()[i]->GetLocalAddr(LocalAddr);
+                    }
+                }
+            }
+        }
+
+        if (!QuicEventWaitWithTimeout(ClientStats.CompletionEvent, TimeoutMs)) {
+            TEST_FAILURE("Wait for clients to complete timed out after %u ms.", TimeoutMs);
+            return;
+        }
+
+        if (!QuicEventWaitWithTimeout(ServerStats.CompletionEvent, TimeoutMs)) {
+            TEST_FAILURE("Wait for server to complete timed out after %u ms.", TimeoutMs);
+            return;
+        }
+    }
+}
+
+void
+QuicTestConnectAndIdle(
+    _In_ bool EnableKeepAlive
+    )
+{
+    MsQuicSession Session;
+    TEST_TRUE(Session.IsValid());
+    TEST_QUIC_SUCCEEDED(Session.SetIdleTimeout(3000));
+
+    {
+        TestListener Listener(Session.Handle, ListenerAcceptConnection);
+        TEST_TRUE(Listener.IsValid());
+        TEST_QUIC_SUCCEEDED(Listener.Start());
+
+        QuicAddr ServerLocalAddr;
+        TEST_QUIC_SUCCEEDED(Listener.GetLocalAddr(ServerLocalAddr));
+
+        {
+            UniquePtr<TestConnection> Server;
+            ServerAcceptContext ServerAcceptCtx((TestConnection**)&Server);
+            Listener.Context = &ServerAcceptCtx;
+
+            {
+                TestConnection Client(
+                    Session.Handle,
+                    ConnectionDoNothingCallback,
+                    false);
+                TEST_TRUE(Client.IsValid());
+
+                if (!EnableKeepAlive) {
+                    Client.SetExpectedTransportCloseStatus(QUIC_STATUS_CONNECTION_IDLE);
+                }
+
+                #if QUIC_TEST_DISABLE_DNS
+                QuicAddr RemoteAddr(AF_INET, true);
+                TEST_QUIC_SUCCEEDED(Client.SetRemoteAddr(RemoteAddr));
+                #endif
+
+                TEST_QUIC_SUCCEEDED(
+                    Client.Start(
+                        AF_UNSPEC,
+                        QUIC_LOCALHOST_FOR_AF(ServerLocalAddr.SockAddr.si_family),
+                        QuicAddrGetPort(&ServerLocalAddr.SockAddr)));
+
+                if (!Client.WaitForConnectionComplete()) {
+                    return;
+                }
+                TEST_TRUE(Client.GetIsConnected());
+
+                TEST_NOT_EQUAL(nullptr, Server);
+                if (!EnableKeepAlive) {
+                    Server->SetExpectedTransportCloseStatus(QUIC_STATUS_CONNECTION_IDLE);
+                }
+                if (!Server->WaitForConnectionComplete()) {
+                    return;
+                }
+                TEST_TRUE(Server->GetIsConnected());
+
+                if (EnableKeepAlive) {
+                    TEST_QUIC_SUCCEEDED(Client.SetKeepAlive(1000));
+                }
+
+                QuicSleep(4000); // Wait for the first idle period to expire.
+
+                if (EnableKeepAlive) {
+                    TEST_FALSE(Client.GetIsShutdown());
+                    TEST_FALSE(Server->GetIsShutdown());
+
+                    Client.Shutdown(QUIC_CONNECTION_SHUTDOWN_FLAG_NONE, QUIC_TEST_NO_ERROR);
+                    if (!Client.WaitForShutdownComplete()) {
+                        return;
+                    }
+
+                    TEST_FALSE(Client.GetPeerClosed());
+                    TEST_FALSE(Client.GetTransportClosed());
+
+#if !QUIC_SEND_FAKE_LOSS
+                    TEST_TRUE(Server->GetPeerClosed());
+                    TEST_EQUAL(Server->GetPeerCloseErrorCode(), QUIC_TEST_NO_ERROR);
+#endif
+                } else {
+                    TEST_TRUE(Client.GetIsShutdown());
+                    TEST_TRUE(Server->GetIsShutdown());
+                    TEST_TRUE(Client.GetTransportClosed());
+                    TEST_TRUE(Server->GetTransportClosed());
+                }
+            }
+        }
+    }
+}
+
+void
+QuicTestServerDisconnect(
+    void
+    )
+{
+    PingStats ServerStats(UINT64_MAX - 1, 1, 1, TRUE, TRUE, FALSE, TRUE, QUIC_STATUS_CONNECTION_TIMEOUT);
+    PingStats ClientStats(UINT64_MAX - 1, 1, 1, TRUE, TRUE, FALSE, TRUE);
+
+    {
+        MsQuicSession Session;
+        TEST_TRUE(Session.IsValid());
+        TEST_QUIC_SUCCEEDED(Session.SetIdleTimeout(10000)); // Fallback (test failure) timeout
+
+        {
+            TestListener Listener(Session.Handle, ListenerAcceptPingConnection);
+            TEST_TRUE(Listener.IsValid());
+            Listener.Context = &ServerStats;
+            TEST_QUIC_SUCCEEDED(Listener.Start());
+
+            QuicAddr ServerLocalAddr;
+            TEST_QUIC_SUCCEEDED(Listener.GetLocalAddr(ServerLocalAddr));
+
+            {
+                TestConnection* Client =
+                    NewPingConnection(
+                        Session.Handle,
+                        &ClientStats,
+                        FALSE);
+                if (Client == nullptr) {
+                    return;
+                }
+                TEST_QUIC_SUCCEEDED(Client->SetPeerUnidiStreamCount(1));
+
+                #if QUIC_TEST_DISABLE_DNS
+                QuicAddr RemoteAddr(AF_INET, true);
+                TEST_QUIC_SUCCEEDED(Client->SetRemoteAddr(RemoteAddr));
+                #endif
+
+                TEST_QUIC_SUCCEEDED(
+                    Client->Start(
+                        ServerLocalAddr.SockAddr.si_family,
+                        QUIC_LOCALHOST_FOR_AF(ServerLocalAddr.SockAddr.si_family),
+                        QuicAddrGetPort(&ServerLocalAddr.SockAddr)));
+
+
+                QuicSleep(100); // Sleep for a little bit.
+
+                Client->Shutdown(QUIC_CONNECTION_SHUTDOWN_FLAG_SILENT, 0);
+            }
+        }
+    } // Scope exit waits on Session closure, which waits for connection closures.
+}
+
+_Function_class_(STREAM_SHUTDOWN_CALLBACK)
+static
+void
+IgnoreStreamShutdown(
+    _In_ TestStream* Stream
+    )
+{
+    delete Stream;
+}
+
+_Function_class_(NEW_STREAM_CALLBACK)
+static
+void
+ConnectionAcceptAndIgnoreStream(
+    _In_ TestConnection* Connection,
+    _In_ HQUIC StreamHandle,
+    _In_ QUIC_STREAM_OPEN_FLAGS Flags
+    )
+{
+    TestScopeLogger logScope(__FUNCTION__);
+    auto Stream = TestStream::FromStreamHandle(StreamHandle, IgnoreStreamShutdown, Flags);
+    if (Stream == nullptr || !Stream->IsValid()) {
+        delete Stream;
+        TEST_FAILURE("Failed to accept new TestStream.");
+    } else {
+        Stream->Context = Connection->Context;
+    }
+}
+
+_Function_class_(NEW_CONNECTION_CALLBACK)
+static
+void
+ListenerAcceptConnectionAndStreams(
+    _In_ TestListener* Listener,
+    _In_ HQUIC ConnectionHandle
+    )
+{
+    ServerAcceptContext* AcceptContext = (ServerAcceptContext*)Listener->Context;
+    *AcceptContext->NewConnection = new TestConnection(ConnectionHandle, ConnectionAcceptAndIgnoreStream, true);
+    if (*AcceptContext->NewConnection == nullptr || !(*AcceptContext->NewConnection)->IsValid()) {
+        TEST_FAILURE("Failed to accept new TestConnection.");
+        delete *AcceptContext->NewConnection;
+        *AcceptContext->NewConnection = nullptr;
+        MsQuic->ConnectionClose(ConnectionHandle);
+    }
+    QuicEventSet(AcceptContext->NewConnectionReady);
+}
+
+void
+QuicTestClientDisconnect(
+    bool StopListenerFirst
+    )
+{
+    //
+    // If the listener is stopped at the same time the server side of the
+    // connection is silently closed, then the UDP binding will also be cleaned
+    // up. This means the endpoint will no longer send Stateless Reset packets
+    // back to the client as it continues to receive the client's UDP packets.
+    //
+
+    PingStats ClientStats(UINT64_MAX - 1, 1, 1, TRUE, FALSE, FALSE, TRUE,
+        StopListenerFirst ? QUIC_STATUS_CONNECTION_TIMEOUT : QUIC_STATUS_ABORTED);
+
+    {
+        MsQuicSession Session;
+        TEST_TRUE(Session.IsValid());
+        TEST_QUIC_SUCCEEDED(Session.SetIdleTimeout(10000)); // Fallback (test failure) timeout
+        TEST_QUIC_SUCCEEDED(Session.SetPeerUnidiStreamCount(1));
+
+        {
+            TestListener Listener(Session.Handle, ListenerAcceptConnectionAndStreams);
+            TEST_TRUE(Listener.IsValid());
+            TEST_QUIC_SUCCEEDED(Listener.Start());
+
+            QuicAddr ServerLocalAddr;
+            TEST_QUIC_SUCCEEDED(Listener.GetLocalAddr(ServerLocalAddr));
+
+            TestConnection* Client;
+            {
+                UniquePtr<TestConnection> Server;
+                ServerAcceptContext ServerAcceptCtx((TestConnection**)&Server);
+                Listener.Context = &ServerAcceptCtx;
+
+                Client =
+                    NewPingConnection(
+                        Session.Handle,
+                        &ClientStats,
+                        FALSE);
+                if (Client == nullptr) {
+                    return;
+                }
+
+                Client->SetExpectedTransportCloseStatus(ClientStats.ExpectedCloseStatus);
+                TEST_QUIC_SUCCEEDED(Client->SetDisconnectTimeout(1000)); // ms
+
+                if (!SendPingBurst(
+                        Client,
+                        ClientStats.StreamCount,
+                        ClientStats.PayloadLength)) {
+                    return;
+                }
+
+                #if QUIC_TEST_DISABLE_DNS
+                QuicAddr RemoteAddr(AF_INET, true);
+                TEST_QUIC_SUCCEEDED(Client->SetRemoteAddr(RemoteAddr));
+                #endif
+
+                TEST_QUIC_SUCCEEDED(
+                    Client->Start(
+                        AF_INET,
+                        QUIC_LOCALHOST_FOR_AF(AF_INET),
+                        QuicAddrGetPort(&ServerLocalAddr.SockAddr)));
+
+                if (!Client->WaitForConnectionComplete()) {
+                    return;
+                }
+                TEST_TRUE(Client->GetIsConnected());
+
+                TEST_NOT_EQUAL(nullptr, Server);
+                if (!Server->WaitForConnectionComplete()) {
+                    return;
+                }
+                TEST_TRUE(Server->GetIsConnected());
+
+                if (StopListenerFirst) {
+                    Listener.Stop();
+                }
+
+                QuicSleep(15); // Sleep for just a bit.
+
+                Server->Shutdown(QUIC_CONNECTION_SHUTDOWN_FLAG_SILENT, 0);
+            }
+
+            (void)Client->WaitForShutdownComplete();
+        }
+    } // Scope exit waits on Session closure, which waits for connection closures.
+}
+
+void
+QuicTestConnectUnreachable(
+    _In_ int Family
+    )
+{
+    MsQuicSession Session;
+    TEST_TRUE(Session.IsValid());
+
+    {
+        QUIC_ADDRESS_FAMILY QuicAddrFamily = (Family == 4) ? AF_INET : AF_INET6;
+
+        TestConnection Client(
+            Session.Handle,
+            ConnectionDoNothingCallback,
+            false);
+        TEST_TRUE(Client.IsValid());
+
+        #if QUIC_TEST_DISABLE_DNS
+        QuicAddr RemoteAddr(Family == 4 ? AF_INET : AF_INET6, true);
+        TEST_QUIC_SUCCEEDED(Client.SetRemoteAddr(RemoteAddr));
+        #endif
+
+        Client.SetExpectedTransportCloseStatus(QUIC_STATUS_UNREACHABLE);
+        TEST_QUIC_SUCCEEDED(
+            Client.Start(
+                QuicAddrFamily,
+                QUIC_LOCALHOST_FOR_AF(QuicAddrFamily),
+                TestUdpPortBase - 1));
+        if (!Client.WaitForConnectionComplete()) {
+            return;
+        }
+
+        TEST_FALSE(Client.GetIsConnected());
+        TEST_TRUE(Client.GetTransportClosed());
+    }
+}
+
+void
+QuicTestVersionNegotiation(
+    _In_ int Family
+    )
+{
+    MsQuicSession Session;
+    TEST_TRUE(Session.IsValid());
+    TEST_QUIC_SUCCEEDED(Session.SetIdleTimeout(3000));
+
+    {
+        TestListener Listener(Session.Handle, ListenerAcceptConnection);
+        TEST_TRUE(Listener.IsValid());
+        TEST_QUIC_SUCCEEDED(Listener.Start());
+
+        QUIC_ADDRESS_FAMILY QuicAddrFamily = (Family == 4) ? AF_INET : AF_INET6;
+        QuicAddr ServerLocalAddr;
+        TEST_QUIC_SUCCEEDED(Listener.GetLocalAddr(ServerLocalAddr));
+
+        {
+            UniquePtr<TestConnection> Server;
+            ServerAcceptContext ServerAcceptCtx((TestConnection**)&Server);
+            Listener.Context = &ServerAcceptCtx;
+
+            {
+                TestConnection Client(
+                    Session.Handle,
+                    ConnectionDoNothingCallback,
+                    false);
+                TEST_TRUE(Client.IsValid());
+
+                #if QUIC_TEST_DISABLE_DNS
+                QuicAddr RemoteAddr(QuicAddrFamily, true);
+                TEST_QUIC_SUCCEEDED(Client.SetRemoteAddr(RemoteAddr));
+                #endif
+
+                TEST_QUIC_SUCCEEDED(
+                    Client.SetQuicVersion(168430090ul)); // Random reserved version to force VN.
+
+                Client.SetExpectedTransportCloseStatus(QUIC_STATUS_VER_NEG_ERROR);
+                TEST_QUIC_SUCCEEDED(
+                    Client.Start(
+                        QuicAddrFamily,
+                        QUIC_LOCALHOST_FOR_AF(QuicAddrFamily),
+                        QuicAddrGetPort(&ServerLocalAddr.SockAddr)));
+                if (!Client.WaitForConnectionComplete()) {
+                    return;
+                }
+
+                TEST_FALSE(Client.GetIsConnected());
+                TEST_TRUE(Client.GetTransportClosed());
+
+                TEST_EQUAL(nullptr, Server);
+            }
+        }
+    }
+}
+
+void
+QuicTestConnectBadAlpn(
+    _In_ int Family
+    )
+{
+    MsQuicSession GoodSession;
+    TEST_TRUE(GoodSession.IsValid());
+    TEST_QUIC_SUCCEEDED(GoodSession.SetIdleTimeout(3000));
+    MsQuicSession BadSession("BadALPN"); // Incorrect ALPN
+    TEST_TRUE(BadSession.IsValid());
+
+    {
+        TestListener Listener(GoodSession.Handle, ListenerAcceptConnection);
+        TEST_TRUE(Listener.IsValid());
+        TEST_QUIC_SUCCEEDED(Listener.Start());
+
+        QUIC_ADDRESS_FAMILY QuicAddrFamily = (Family == 4) ? AF_INET : AF_INET6;
+        QuicAddr ServerLocalAddr;
+        TEST_QUIC_SUCCEEDED(Listener.GetLocalAddr(ServerLocalAddr));
+
+        {
+            UniquePtr<TestConnection> Server;
+            ServerAcceptContext ServerAcceptCtx((TestConnection**)&Server);
+            Listener.Context = &ServerAcceptCtx;
+
+            {
+                TestConnection Client(
+                    BadSession.Handle,
+                    ConnectionDoNothingCallback,
+                    false);
+                TEST_TRUE(Client.IsValid());
+
+                #if QUIC_TEST_DISABLE_DNS
+                QuicAddr RemoteAddr(QuicAddrFamily, true);
+                TEST_QUIC_SUCCEEDED(Client.SetRemoteAddr(RemoteAddr));
+                #endif
+
+                Client.SetExpectedTransportCloseStatus(QUIC_STATUS_INTERNAL_ERROR);
+                TEST_QUIC_SUCCEEDED(
+                    Client.Start(
+                        QuicAddrFamily,
+                        QUIC_LOCALHOST_FOR_AF(QuicAddrFamily),
+                        QuicAddrGetPort(&ServerLocalAddr.SockAddr)));
+                if (!Client.WaitForConnectionComplete()) {
+                    return;
+                }
+
+                TEST_FALSE(Client.GetIsConnected());
+                TEST_TRUE(Client.GetTransportClosed());
+
+                TEST_EQUAL(nullptr, Server);
+            }
+        }
+    }
+}
+
+void
+QuicTestConnectBadSni(
+    _In_ int Family
+    )
+{
+    MsQuicSession Session;
+    TEST_TRUE(Session.IsValid());
+    TEST_QUIC_SUCCEEDED(Session.SetIdleTimeout(3000));
+
+    {
+        TestListener Listener(Session.Handle, ListenerAcceptConnection);
+        TEST_TRUE(Listener.IsValid());
+        TEST_QUIC_SUCCEEDED(Listener.Start());
+
+        QuicAddr ServerLocalAddr;
+        TEST_QUIC_SUCCEEDED(Listener.GetLocalAddr(ServerLocalAddr));
+
+        {
+            UniquePtr<TestConnection> Server;
+            ServerAcceptContext ServerAcceptCtx((TestConnection**)&Server);
+            Listener.Context = &ServerAcceptCtx;
+
+            {
+                TestConnection Client(
+                    Session.Handle,
+                    ConnectionDoNothingCallback,
+                    false);
+                TEST_TRUE(Client.IsValid());
+
+                QuicAddr RemoteAddr(Family == 4 ? AF_INET : AF_INET6, true);
+                TEST_QUIC_SUCCEEDED(Client.SetRemoteAddr(RemoteAddr));
+
+                Client.SetExpectedTransportCloseStatus(QUIC_STATUS_INTERNAL_ERROR);
+                TEST_QUIC_SUCCEEDED(
+                    Client.Start(
+                        Family == 4 ? AF_INET : AF_INET6,
+                        "badlocalhost",
+                        QuicAddrGetPort(&ServerLocalAddr.SockAddr)));
+                if (!Client.WaitForConnectionComplete()) {
+                    return;
+                }
+
+                TEST_FALSE(Client.GetIsConnected());
+                TEST_TRUE(Client.GetTransportClosed());
+
+                TEST_EQUAL(nullptr, Server);
+            }
+        }
+    }
+}
+
+_Function_class_(NEW_CONNECTION_CALLBACK)
+static
+void
+ListenerRejectConnection(
+    _In_ TestListener* /*  Listener */,
+    _In_ HQUIC ConnectionHandle
+    )
+{
+    auto Connection = new TestConnection(ConnectionHandle, ConnectionDoNothingCallback, true, true);
+    Connection->Shutdown(QUIC_CONNECTION_SHUTDOWN_FLAG_NONE, QUIC_TEST_SPECIAL_ERROR);
+}
+
+void
+QuicTestConnectServerRejected(
+    _In_ int Family
+    )
+{
+    MsQuicSession Session;
+    TEST_TRUE(Session.IsValid());
+    TEST_QUIC_SUCCEEDED(Session.SetIdleTimeout(3000));
+
+    {
+        TestListener Listener(Session.Handle, ListenerRejectConnection, true);
+        TEST_TRUE(Listener.IsValid());
+        TEST_QUIC_SUCCEEDED(Listener.Start());
+
+        QUIC_ADDRESS_FAMILY QuicAddrFamily = (Family == 4) ? AF_INET : AF_INET6;
+        QuicAddr ServerLocalAddr;
+        TEST_QUIC_SUCCEEDED(Listener.GetLocalAddr(ServerLocalAddr));
+
+        {
+            TestConnection Client(
+                Session.Handle,
+                ConnectionDoNothingCallback,
+                false);
+            TEST_TRUE(Client.IsValid());
+
+            #if QUIC_TEST_DISABLE_DNS
+            QuicAddr RemoteAddr(QuicAddrFamily, true);
+            TEST_QUIC_SUCCEEDED(Client.SetRemoteAddr(RemoteAddr));
+            #endif
+
+            Client.SetExpectedTransportCloseStatus(QUIC_STATUS_USER_CANCELED);
+            TEST_QUIC_SUCCEEDED(
+                Client.Start(
+                    QuicAddrFamily,
+                    QUIC_LOCALHOST_FOR_AF(QuicAddrFamily),
+                    QuicAddrGetPort(&ServerLocalAddr.SockAddr)));
+            if (!Client.WaitForConnectionComplete()) {
+                return;
+            }
+
+            TEST_FALSE(Client.GetIsConnected());
+            TEST_TRUE(Client.GetTransportClosed());
+        }
+    }
+}
+
+void
+QuicTestKeyUpdate(
+    _In_ int Family,
+    _In_ uint16_t Iterations,
+    _In_ uint16_t KeyUpdateBytes,
+    _In_ bool UseKeyUpdateBytes,
+    _In_ bool ClientKeyUpdate,
+    _In_ bool ServerKeyUpdate
+    )
+{
+    MsQuicSession Session;
+    TEST_TRUE(Session.IsValid());
+
+    if (UseKeyUpdateBytes) {
+        Session.SetMaxBytesPerKey((uint64_t)KeyUpdateBytes);
+    }
+
+    {
+        TestListener Listener(Session.Handle, ListenerAcceptConnection);
+        TEST_TRUE(Listener.IsValid());
+
+        QUIC_ADDRESS_FAMILY QuicAddrFamily = (Family == 4) ? AF_INET : AF_INET6;
+        QuicAddr ServerLocalAddr(QuicAddrFamily);
+        TEST_QUIC_SUCCEEDED(Listener.Start(&ServerLocalAddr.SockAddr));
+        TEST_QUIC_SUCCEEDED(Listener.GetLocalAddr(ServerLocalAddr));
+
+        {
+            UniquePtr<TestConnection> Server;
+            ServerAcceptContext ServerAcceptCtx((TestConnection**)&Server);
+            Listener.Context = &ServerAcceptCtx;
+
+            {
+                TestConnection Client(
+                    Session.Handle,
+                    ConnectionDoNothingCallback,
+                    false);
+                TEST_TRUE(Client.IsValid());
+
+                #if QUIC_TEST_DISABLE_DNS
+                QuicAddr RemoteAddr(QuicAddrFamily, true);
+                TEST_QUIC_SUCCEEDED(Client.SetRemoteAddr(RemoteAddr));
+                #endif
+
+                TEST_QUIC_SUCCEEDED(
+                    Client.Start(
+                        QuicAddrFamily,
+                        QUIC_LOCALHOST_FOR_AF(QuicAddrFamily),
+                        QuicAddrGetPort(&ServerLocalAddr.SockAddr)));
+
+                if (!Client.WaitForConnectionComplete()) {
+                    return;
+                }
+                TEST_TRUE(Client.GetIsConnected());
+
+                TEST_NOT_EQUAL(nullptr, Server);
+                if (!Server->WaitForConnectionComplete()) {
+                    return;
+                }
+                TEST_TRUE(Server->GetIsConnected());
+
+                for (uint16_t i = 0; i < Iterations; ++i) {
+
+                    QuicSleep(100);
+
+                    if (ClientKeyUpdate) {
+                        TEST_QUIC_SUCCEEDED(Client.ForceKeyUpdate());
+                    }
+
+                    if (ServerKeyUpdate) {
+                        TEST_QUIC_SUCCEEDED(Server->ForceKeyUpdate());
+                    }
+
+                    //
+                    // Send some data to perform the key update.
+                    // TODO: Update this to send stream data, like QuicConnectAndPing does.
+                    //
+                    TEST_QUIC_SUCCEEDED(Client.SetPeerBidiStreamCount((uint16_t)(101+i)));
+                    TEST_EQUAL((uint16_t)(101+i), Client.GetPeerBidiStreamCount());
+                    QuicSleep(100);
+                    TEST_EQUAL((uint16_t)(101+i), Server->GetLocalBidiStreamCount());
+
+                    TEST_QUIC_SUCCEEDED(Server->SetPeerBidiStreamCount((uint16_t)(100+i)));
+                    TEST_EQUAL((uint16_t)(100+i), Server->GetPeerBidiStreamCount());
+                    QuicSleep(100);
+                    TEST_EQUAL((uint16_t)(100+i), Client.GetLocalBidiStreamCount());
+                }
+
+                QuicSleep(100);
+
+                QUIC_STATISTICS Stats = Client.GetStatistics();
+                if (Stats.Recv.DecryptionFailures) {
+                    TEST_FAILURE("%llu server packets failed to decrypt!", Stats.Recv.DecryptionFailures);
+                    return;
+                }
+
+                uint16_t ExpectedUpdates = Iterations - (UseKeyUpdateBytes ? 1u : 0u);
+
+                if (Stats.Misc.KeyUpdateCount < ExpectedUpdates) {
+                    TEST_FAILURE("%u Key updates occured. Expected %d", Stats.Misc.KeyUpdateCount, ExpectedUpdates);
+                    return;
+                }
+
+                Stats = Server->GetStatistics();
+                if (Stats.Recv.DecryptionFailures) {
+                    TEST_FAILURE("%llu client packets failed to decrypt!", Stats.Recv.DecryptionFailures);
+                    return;
+                }
+
+                if (Stats.Misc.KeyUpdateCount < ExpectedUpdates) {
+                    TEST_FAILURE("%u Key updates occured. Expected %d", Stats.Misc.KeyUpdateCount, ExpectedUpdates);
+                    return;
+                }
+
+                Client.Shutdown(QUIC_CONNECTION_SHUTDOWN_FLAG_NONE, QUIC_TEST_NO_ERROR);
+                if (!Client.WaitForShutdownComplete()) {
+                    return;
+                }
+
+                TEST_FALSE(Client.GetPeerClosed());
+                TEST_FALSE(Client.GetTransportClosed());
+            }
+
+#if !QUIC_SEND_FAKE_LOSS
+            TEST_TRUE(Server->GetPeerClosed());
+            TEST_EQUAL(Server->GetPeerCloseErrorCode(), QUIC_TEST_NO_ERROR);
+#endif
+        }
+    }
+}
+
+struct AbortiveTestContext {
+    AbortiveTestContext(
+        _In_ bool ServerParam,
+        _In_ QUIC_ABORTIVE_TRANSFER_FLAGS FlagsParam,
+        _In_ uint32_t ExpectedErrorParam,
+        _In_ QUIC_STREAM_SHUTDOWN_FLAGS ShutdownFlagsParam) :
+            Flags(FlagsParam), ExpectedError(ExpectedErrorParam), Server(ServerParam), ShutdownFlags(ShutdownFlagsParam), TestResult(0)
+    { }
+    EventScope ConnectedEvent;
+    EventScope StreamEvent;
+    EventScope TestEvent;
+    ConnectionScope Conn;
+    StreamScope Stream;
+    const QUIC_ABORTIVE_TRANSFER_FLAGS Flags;
+    QUIC_STREAM_SHUTDOWN_FLAGS ShutdownFlags;
+    uint32_t ExpectedError;
+    uint32_t TestResult;
+    uint8_t Passed : 1;
+    uint8_t Server : 1;
+};
+
+
+_IRQL_requires_max_(PASSIVE_LEVEL)
+_Function_class_(QUIC_STREAM_CALLBACK)
+static
+QUIC_STATUS
+QUIC_API
+QuicAbortiveStreamHandler(
+    _In_ HQUIC QuicStream,
+    _In_opt_ void* Context,
+    _Inout_ QUIC_STREAM_EVENT* Event
+    )
+{
+    AbortiveTestContext* TestContext = (AbortiveTestContext*) Context;
+    const QUIC_ABORTIVE_TRANSFER_FLAGS* Flags = &TestContext->Flags;
+    QUIC_STATUS Status = QUIC_STATUS_SUCCESS;
+    switch (Event->Type) {
+        case QUIC_STREAM_EVENT_START_COMPLETE:
+            break;
+        case QUIC_STREAM_EVENT_RECEIVE:
+            if (TestContext->Server &&
+                !TestContext->Flags.ClientShutdown &&
+                TestContext->Flags.SendDataOnStream) {
+                Status =
+                    MsQuic->StreamShutdown(
+                        QuicStream,
+                        TestContext->ShutdownFlags,
+                        TestContext->ExpectedError);
+                if (QUIC_FAILED(Status)) {
+                    TestContext->Passed = false;
+                    TestContext->TestResult = Status;
+                }
+                QuicEventSet(TestContext->TestEvent.Handle);
+            }
+            break;
+        case QUIC_STREAM_EVENT_SEND_COMPLETE:
+            break;
+        case QUIC_STREAM_EVENT_PEER_SEND_SHUTDOWN:
+            if (TestContext->Server && Flags->ShutdownDirection == ShutdownSend) {
+                TestContext->Passed = (TestContext->ExpectedError == Event->PEER_SEND_ABORTED.ErrorCode);
+                TestContext->TestResult = (uint32_t) Event->PEER_RECEIVE_ABORTED.ErrorCode;
+                QuicEventSet(TestContext->TestEvent.Handle);
+            } else if (!TestContext->Server && !Flags->ClientShutdown &&
+                (Flags->ShutdownDirection == ShutdownBoth || Flags->ShutdownDirection == ShutdownSend)) {
+                TestContext->Passed = (TestContext->ExpectedError == Event->PEER_SEND_ABORTED.ErrorCode);
+                TestContext->TestResult = (uint32_t) Event->PEER_RECEIVE_ABORTED.ErrorCode;
+                QuicEventSet(TestContext->TestEvent.Handle);
+                }
+            break;
+        case QUIC_STREAM_EVENT_PEER_SEND_ABORTED:
+            TestContext->Passed = (TestContext->ExpectedError == Event->PEER_SEND_ABORTED.ErrorCode);
+            TestContext->TestResult = (uint32_t) Event->PEER_SEND_ABORTED.ErrorCode;
+            QuicEventSet(TestContext->TestEvent.Handle);
+            break;
+        case QUIC_STREAM_EVENT_PEER_RECEIVE_ABORTED:
+            if (TestContext->Server && Flags->ShutdownDirection == ShutdownReceive) {
+                TestContext->Passed = (TestContext->ExpectedError == Event->PEER_RECEIVE_ABORTED.ErrorCode);
+                TestContext->TestResult = (uint32_t) Event->PEER_RECEIVE_ABORTED.ErrorCode;
+                QuicEventSet(TestContext->TestEvent.Handle);
+            } else if (!TestContext->Server && !Flags->ClientShutdown &&
+                (TestContext->Flags.ShutdownDirection == ShutdownBoth || TestContext->Flags.ShutdownDirection == ShutdownReceive)) {
+                TestContext->Passed = (TestContext->ExpectedError == Event->PEER_RECEIVE_ABORTED.ErrorCode);
+                TestContext->TestResult = (uint32_t) Event->PEER_RECEIVE_ABORTED.ErrorCode;
+                QuicEventSet(TestContext->TestEvent.Handle);
+            }
+            break;
+        case QUIC_STREAM_EVENT_SEND_SHUTDOWN_COMPLETE:
+            break;
+        case QUIC_STREAM_EVENT_SHUTDOWN_COMPLETE:
+            if (!TestContext->Passed) {
+                TestContext->Passed = false;
+                TestContext->TestResult = (uint32_t) QUIC_STATUS_CONNECTION_IDLE;
+            }
+            break;
+        case QUIC_STREAM_EVENT_IDEAL_SEND_BUFFER_SIZE:
+            break;
+        default:
+            break;
+    }
+    return Status;
+}
+
+_IRQL_requires_max_(PASSIVE_LEVEL)
+_Function_class_(QUIC_CONNECTION_CALLBACK)
+static
+QUIC_STATUS
+QUIC_API
+QuicAbortiveConnectionHandler(
+    _In_ HQUIC /* QuicConnection */,
+    _In_opt_ void* Context,
+    _Inout_ QUIC_CONNECTION_EVENT* Event
+    )
+{
+    AbortiveTestContext* TestContext = (AbortiveTestContext*) Context;
+    QUIC_STATUS Status = QUIC_STATUS_SUCCESS;
+    switch (Event->Type) {
+        case QUIC_CONNECTION_EVENT_PEER_STREAM_STARTED:
+            MsQuic->SetCallbackHandler(
+                Event->PEER_STREAM_STARTED.Stream,
+                (void*) QuicAbortiveStreamHandler,
+                Context);
+
+            if (TestContext->Server &&
+                !TestContext->Flags.ClientShutdown &&
+                !TestContext->Flags.SendDataOnStream) {
+                Status =
+                    MsQuic->StreamShutdown(
+                        Event->PEER_STREAM_STARTED.Stream,
+                        TestContext->ShutdownFlags,
+                        TestContext->ExpectedError);
+                if (QUIC_FAILED(Status)) {
+                    TestContext->Passed = false;
+                    TestContext->TestResult = Status;
+                }
+                QuicEventSet(TestContext->TestEvent.Handle);
+            } else {
+                TestContext->Stream.Handle = Event->PEER_STREAM_STARTED.Stream;
+            }
+            QuicEventSet(TestContext->StreamEvent.Handle);
+            return QUIC_STATUS_SUCCESS;
+        case QUIC_CONNECTION_EVENT_CONNECTED:
+            QuicEventSet(TestContext->ConnectedEvent.Handle);
+            __fallthrough;
+        case QUIC_CONNECTION_EVENT_IDEAL_PROCESSOR_CHANGED:
+            __fallthrough;
+        case QUIC_CONNECTION_EVENT_SHUTDOWN_COMPLETE:
+            __fallthrough;
+        case QUIC_CONNECTION_EVENT_SHUTDOWN_INITIATED_BY_PEER:
+            __fallthrough;
+        case QUIC_CONNECTION_EVENT_SHUTDOWN_INITIATED_BY_TRANSPORT:
+            __fallthrough;
+        case QUIC_CONNECTION_EVENT_STREAMS_AVAILABLE:
+            return QUIC_STATUS_SUCCESS;
+        default:
+            TEST_FAILURE(
+                "Invalid Connection event! Context: 0x%p, Event: %d",
+                Context,
+                Event->Type);
+            return QUIC_STATUS_NOT_SUPPORTED;
+    }
+}
+
+
+_IRQL_requires_max_(PASSIVE_LEVEL)
+_Function_class_(QUIC_LISTENER_CALLBACK)
+static
+QUIC_STATUS
+QUIC_API
+QuicAbortiveListenerHandler(
+    _In_ HQUIC /* QuicListener */,
+    _In_opt_ void* Context,
+    _Inout_ QUIC_LISTENER_EVENT* Event
+    )
+{
+    AbortiveTestContext* TestContext = (AbortiveTestContext*) Context;
+    switch (Event->Type) {
+        case QUIC_LISTENER_EVENT_NEW_CONNECTION:
+            TestContext->Conn.Handle = Event->NEW_CONNECTION.Connection;
+            MsQuic->SetCallbackHandler(TestContext->Conn.Handle, (void*) QuicAbortiveConnectionHandler, Context);
+            Event->NEW_CONNECTION.SecurityConfig = SecurityConfig;
+            return QUIC_STATUS_SUCCESS;
+        default:
+            TEST_FAILURE(
+                "Invalid listener event! Context: 0x%p, Event: %d",
+                Context,
+                Event->Type);
+            return QUIC_STATUS_INVALID_STATE;
+    }
+}
+
+void
+QuicAbortiveTransfers(
+    _In_ int Family,
+    _In_ QUIC_ABORTIVE_TRANSFER_FLAGS Flags
+    )
+{
+    uint32_t TimeoutMs = 500;
+    MsQuicSession Session;
+
+    TEST_TRUE(Session.IsValid());
+    /*
+        Test Cases:
+        *   Sender closes the stream before data has even been sent.
+        *   Sender closes the stream immediately after data has been queued.
+        *   Receiver closes stream as soon as it arrives.
+        *   Receiver closes stream as soon as data arrives.
+    */
+
+    bool WaitForConnected = true;
+    uint32_t ExpectedError = Flags.IntValue;
+
+    uint16_t StreamCount = 1;
+    int SendLength = 100;
+    QUIC_ADDRESS_FAMILY QuicAddrFamily = (Family == 4) ? AF_INET : AF_INET6;
+    QuicAddr ServerLocalAddr;
+    QuicBufferScope Buffer(SendLength);
+    uint32_t StreamCountType = (Flags.UnidirectionalStream) ?
+        QUIC_PARAM_CONN_PEER_UNIDI_STREAM_COUNT : QUIC_PARAM_CONN_PEER_BIDI_STREAM_COUNT;
+    QUIC_STREAM_SHUTDOWN_FLAGS ShutdownFlags;
+    switch (Flags.ShutdownDirection) {
+        case ShutdownBoth:
+            ShutdownFlags = QUIC_STREAM_SHUTDOWN_FLAG_ABORT;
+            break;
+        case ShutdownSend:
+            ShutdownFlags = QUIC_STREAM_SHUTDOWN_FLAG_ABORT_SEND;
+            break;
+        case ShutdownReceive:
+            ShutdownFlags = QUIC_STREAM_SHUTDOWN_FLAG_ABORT_RECEIVE;
+            break;
+        default:
+            TEST_FAILURE("Invalid stream shutdown direction, %d", Flags.ShutdownDirection);
+            return;
+    }
+
+    {
+        AbortiveTestContext ServerContext(true, Flags, ExpectedError, ShutdownFlags), ClientContext(false, Flags, ExpectedError, ShutdownFlags);
+
+        ListenerScope Listener;
+        QUIC_STATUS Status =
+            MsQuic->ListenerOpen(
+                Session,
+                QuicAbortiveListenerHandler,
+                &ServerContext,
+                &Listener.Handle);
+        if (QUIC_FAILED(Status)) {
+            TEST_FAILURE("MsQuic->ListenerOpen failed, 0x%x.", Status);
+            return;
+        }
+
+        Status = MsQuic->ListenerStart(Listener.Handle, nullptr);
+
+        if (QUIC_FAILED(Status)) {
+            TEST_FAILURE("MsQuic->ListenerStart failed, 0x%x.", Status);
+            return;
+        }
+
+        uint32_t Size = sizeof(ServerLocalAddr.SockAddr);
+        Status =
+            MsQuic->GetParam(
+                Listener.Handle,
+                QUIC_PARAM_LEVEL_LISTENER,
+                QUIC_PARAM_LISTENER_LOCAL_ADDRESS,
+                &Size,
+                &(ServerLocalAddr.SockAddr));
+        if (QUIC_FAILED(Status)) {
+            TEST_FAILURE("MsQuic->GetParam failed, 0x%x.", Status);
+            return;
+        }
+
+        //
+        // Start the client
+        //
+        Status =
+            MsQuic->ConnectionOpen(
+                Session,
+                QuicAbortiveConnectionHandler,
+                &ClientContext,
+                &ClientContext.Conn.Handle);
+        if (QUIC_FAILED(Status)) {
+            TEST_FAILURE("MsQuic->ConnectionOpen failed, 0x%x.", Status);
+            return;
+        }
+
+        uint32_t CertFlags =
+            QUIC_CERTIFICATE_FLAG_IGNORE_UNKNOWN_CA |
+            QUIC_CERTIFICATE_FLAG_IGNORE_CERTIFICATE_CN_INVALID;
+        Status =
+            MsQuic->SetParam(
+                ClientContext.Conn.Handle,
+                QUIC_PARAM_LEVEL_CONNECTION,
+                QUIC_PARAM_CONN_CERT_VALIDATION_FLAGS,
+                sizeof(CertFlags),
+                &CertFlags);
+        if (QUIC_FAILED(Status)) {
+            TEST_FAILURE("MsQuic->SetParam(CERT_VALIDATION_FLAGS) failed, 0x%x.", Status);
+            return;
+        }
+
+        Status =
+            MsQuic->ConnectionStart(
+                ClientContext.Conn.Handle,
+                QuicAddrFamily,
+                QUIC_LOCALHOST_FOR_AF(QuicAddrFamily),
+                QuicAddrGetPort(&ServerLocalAddr.SockAddr));
+        if (QUIC_FAILED(Status)) {
+            TEST_FAILURE("MsQuic->ConnectionStart failed, 0x%x.", Status);
+            return;
+        }
+
+        if (WaitForConnected) {
+            if (!QuicEventWaitWithTimeout(ClientContext.ConnectedEvent.Handle, TimeoutMs)) {
+                TEST_FAILURE("Client failed to get connected before timeout!");
+                return;
+            }
+            if (!QuicEventWaitWithTimeout(ServerContext.ConnectedEvent.Handle, TimeoutMs)) {
+                TEST_FAILURE("Server failed to get connected before timeout!");
+                return;
+            }
+        }
+
+        //
+        // Create a stream on the client
+        //
+        QUIC_STREAM_OPEN_FLAGS StreamFlags =
+            (Flags.UnidirectionalStream ?
+                QUIC_STREAM_OPEN_FLAG_UNIDIRECTIONAL : QUIC_STREAM_OPEN_FLAG_NONE);
+        Status =
+            MsQuic->StreamOpen(
+                ClientContext.Conn.Handle,
+                StreamFlags,
+                QuicAbortiveStreamHandler,
+                &ClientContext,
+                &ClientContext.Stream.Handle);
+        if (QUIC_FAILED(Status)) {
+            TEST_FAILURE("MsQuic->StreamOpen failed, 0x%x.", Status);
+            return;
+        }
+        Status =
+            MsQuic->StreamStart(
+                ClientContext.Stream.Handle,
+                QUIC_STREAM_START_FLAG_IMMEDIATE);
+        if (QUIC_FAILED(Status)) {
+            TEST_FAILURE("MsQuic->StreamStart failed, 0x%x.", Status);
+            return;
+        }
+
+        if (!Flags.DelayStreamCreation) {
+            Status =
+                MsQuic->SetParam(
+                    ServerContext.Conn.Handle,
+                    QUIC_PARAM_LEVEL_CONNECTION,
+                    StreamCountType,
+                    sizeof(StreamCount),
+                    &StreamCount);
+            if (QUIC_FAILED(Status)) {
+                TEST_FAILURE("MsQuic->SetParam QUIC_PARAM_CONN_PEER_*DI_STREAM_COUNT(%d) failed, 0x%x", StreamCountType, Status);
+                return;
+            }
+        }
+
+        if (Flags.WaitForStream && !Flags.DelayStreamCreation) {
+            if (!QuicEventWaitWithTimeout(ServerContext.StreamEvent.Handle, TimeoutMs)) {
+                TEST_FAILURE("Server failed to get stream before timeout!");
+                return;
+            }
+        }
+
+        if (Flags.SendDataOnStream) {
+            Status =
+                MsQuic->StreamSend(
+                    ClientContext.Stream.Handle,
+                    Buffer,
+                    1,
+                    QUIC_SEND_FLAG_NONE,
+                    nullptr); // send contxt
+            if (QUIC_FAILED(Status)) {
+                TEST_FAILURE("MsQuic->StreamSend failed, 0x%x.", Status);
+                return;
+            }
+        }
+
+        if (Flags.ClientShutdown && !Flags.DelayClientShutdown) {
+            Status =
+                MsQuic->StreamShutdown(
+                    ClientContext.Stream.Handle,
+                    ShutdownFlags,
+                    ExpectedError);
+            if (QUIC_FAILED(Status)) {
+                TEST_FAILURE("MsQuic->StreamShutdown failed, 0x%x.", Status);
+                return;
+            }
+            QuicEventSet(ClientContext.TestEvent.Handle);
+        }
+
+        if (Flags.DelayStreamCreation) {
+            Status =
+                MsQuic->SetParam(
+                    ServerContext.Conn.Handle,
+                    QUIC_PARAM_LEVEL_CONNECTION,
+                    StreamCountType,
+                    sizeof(StreamCount),
+                    &StreamCount);
+            if (QUIC_FAILED(Status)) {
+                TEST_FAILURE("MsQuic->SetParam QUIC_PARAM_CONN_PEER_*DI_STREAM_COUNT(%d) failed, 0x%x", StreamCountType, Status);
+                return;
+            }
+        }
+
+        if (Flags.ClientShutdown && Flags.DelayClientShutdown) {
+            Status =
+                MsQuic->StreamShutdown(
+                    ClientContext.Stream.Handle,
+                    ShutdownFlags,
+                    ExpectedError);
+            if (QUIC_FAILED(Status)) {
+                TEST_FAILURE("MsQuic->StreamShutdown failed, 0x%x.", Status);
+                return;
+            }
+            QuicEventSet(ClientContext.TestEvent.Handle);
+        }
+
+        //
+        // In these test cases, the client won't receive any packets, so signal success.
+        //
+        if (Flags.ClientShutdown && Flags.UnidirectionalStream && Flags.ShutdownDirection == ShutdownReceive) {
+            ServerContext.TestResult = ExpectedError;
+            ServerContext.Passed = true;
+            QuicEventSet(ServerContext.TestEvent.Handle);
+        } else if (!Flags.ClientShutdown && Flags.UnidirectionalStream && Flags.ShutdownDirection == ShutdownSend) {
+            ClientContext.TestResult = ExpectedError;
+            ClientContext.Passed = true;
+            QuicEventSet(ClientContext.TestEvent.Handle);
+        }
+
+        if (!Flags.ClientShutdown) {
+            if (!QuicEventWaitWithTimeout(ClientContext.TestEvent.Handle, TimeoutMs)) {
+                TEST_FAILURE("Client failed to shutdown before timeout!");
+                return;
+            }
+            if (!QuicEventWaitWithTimeout(ServerContext.TestEvent.Handle, TimeoutMs)) {
+                TEST_FAILURE("Server failed to shutdown before timeout!");
+                return;
+            }
+            if (ExpectedError != ClientContext.TestResult) {
+                TEST_FAILURE("Expected error (0x%x) is not equal to actual result (0x%x).", ExpectedError, ClientContext.TestResult);
+            }
+            TEST_EQUAL(ExpectedError, ClientContext.TestResult);
+            TEST_TRUE(ClientContext.Passed);
+        } else {
+            if (!QuicEventWaitWithTimeout(ServerContext.TestEvent.Handle,TimeoutMs )) {
+                TEST_FAILURE("Server failed to shutdown before timeout!");
+                return;
+            }
+            if (!QuicEventWaitWithTimeout(ClientContext.TestEvent.Handle, TimeoutMs)) {
+                TEST_FAILURE("Client failed to shutdown before timeout!");
+                return;
+            }
+            if (ExpectedError != ServerContext.TestResult) {
+                TEST_FAILURE("Expected error (0x%x) is not equal to actual result (0x%x).", ExpectedError, ServerContext.TestResult);
+            }
+            TEST_EQUAL(ExpectedError, ServerContext.TestResult);
+            TEST_TRUE(ServerContext.Passed);
+        }
+    }
+}
+
+void
+QuicTestCidUpdate(
+    _In_ int Family,
+    _In_ uint16_t Iterations
+    )
+{
+    MsQuicSession Session;
+    TEST_TRUE(Session.IsValid());
+
+    {
+        TestListener Listener(Session.Handle, ListenerAcceptConnection);
+        TEST_TRUE(Listener.IsValid());
+
+        QUIC_ADDRESS_FAMILY QuicAddrFamily = (Family == 4) ? AF_INET : AF_INET6;
+        QuicAddr ServerLocalAddr(QuicAddrFamily);
+        TEST_QUIC_SUCCEEDED(Listener.Start(&ServerLocalAddr.SockAddr));
+        TEST_QUIC_SUCCEEDED(Listener.GetLocalAddr(ServerLocalAddr));
+
+        {
+            UniquePtr<TestConnection> Server;
+            ServerAcceptContext ServerAcceptCtx((TestConnection**)&Server);
+            Listener.Context = &ServerAcceptCtx;
+
+            {
+                TestConnection Client(
+                    Session.Handle,
+                    ConnectionDoNothingCallback,
+                    false);
+                TEST_TRUE(Client.IsValid());
+
+                #if QUIC_TEST_DISABLE_DNS
+                QuicAddr RemoteAddr(QuicAddrFamily, true);
+                TEST_QUIC_SUCCEEDED(Client.SetRemoteAddr(RemoteAddr));
+                #endif
+
+                TEST_QUIC_SUCCEEDED(
+                    Client.Start(
+                        QuicAddrFamily,
+                        QUIC_LOCALHOST_FOR_AF(QuicAddrFamily),
+                        QuicAddrGetPort(&ServerLocalAddr.SockAddr)));
+
+                if (!Client.WaitForConnectionComplete()) {
+                    return;
+                }
+                TEST_TRUE(Client.GetIsConnected());
+
+                TEST_NOT_EQUAL(nullptr, Server);
+                if (!Server->WaitForConnectionComplete()) {
+                    return;
+                }
+                TEST_TRUE(Server->GetIsConnected());
+
+                for (uint16_t i = 0; i < Iterations; ++i) {
+
+                    QuicSleep(100);
+
+                    TEST_QUIC_SUCCEEDED(Client.ForceCidUpdate());
+
+                    TEST_QUIC_SUCCEEDED(Client.SetPeerBidiStreamCount((uint16_t)(101+i)));
+                    TEST_EQUAL((uint16_t)(101+i), Client.GetPeerBidiStreamCount());
+                    QuicSleep(100);
+                    TEST_EQUAL((uint16_t)(101+i), Server->GetLocalBidiStreamCount());
+
+                    TEST_QUIC_SUCCEEDED(Server->SetPeerBidiStreamCount((uint16_t)(100+i)));
+                    TEST_EQUAL((uint16_t)(100+i), Server->GetPeerBidiStreamCount());
+                    QuicSleep(100);
+                    TEST_EQUAL((uint16_t)(100+i), Client.GetLocalBidiStreamCount());
+                }
+
+                QuicSleep(100);
+
+                QUIC_STATISTICS Stats = Client.GetStatistics();
+                if (Stats.Recv.DecryptionFailures) {
+                    TEST_FAILURE("%llu server packets failed to decrypt!", Stats.Recv.DecryptionFailures);
+                    return;
+                }
+
+                Stats = Server->GetStatistics();
+                if (Stats.Recv.DecryptionFailures) {
+                    TEST_FAILURE("%llu client packets failed to decrypt!", Stats.Recv.DecryptionFailures);
+                    return;
+                }
+
+                Client.Shutdown(QUIC_CONNECTION_SHUTDOWN_FLAG_NONE, QUIC_TEST_NO_ERROR);
+                if (!Client.WaitForShutdownComplete()) {
+                    return;
+                }
+
+                TEST_FALSE(Client.GetPeerClosed());
+                TEST_FALSE(Client.GetTransportClosed());
+            }
+
+#if !QUIC_SEND_FAKE_LOSS
+            TEST_TRUE(Server->GetPeerClosed());
+            TEST_EQUAL(Server->GetPeerCloseErrorCode(), QUIC_TEST_NO_ERROR);
+#endif
+        }
+    }
+}
+
+struct RecvResumeTestContext {
+    RecvResumeTestContext(
+        _In_ bool ServerParam,
+        _In_ QUIC_RECEIVE_RESUME_SHUTDOWN_TYPE ShutdownTypeParam,
+        _In_ QUIC_RECEIVE_RESUME_TYPE PauseTypeParam) :
+            ShutdownType(ShutdownTypeParam), PauseType(PauseTypeParam), Server(ServerParam), TestResult((uint32_t)QUIC_STATUS_INTERNAL_ERROR), ReceiveCallbackCount(0)
+    { }
+    EventScope ConnectedEvent;
+    EventScope StreamEvent;
+    EventScope TestEvent;
+    ConnectionScope Conn;
+    StreamScope Stream;
+    uint8_t* PendingBuffer;
+    QUIC_RECEIVE_RESUME_SHUTDOWN_TYPE ShutdownType;
+    QUIC_RECEIVE_RESUME_TYPE PauseType;
+    uint32_t ConsumeBufferAmount;
+    uint32_t AvailableBuffer;
+    uint32_t TestResult;
+    uint8_t Passed : 1;
+    uint8_t Server : 1;
+    uint8_t ShutdownOnly : 1;
+    uint8_t ReceiveCallbackCount : 3;
+};
+
+_IRQL_requires_max_(PASSIVE_LEVEL)
+_Function_class_(QUIC_STREAM_CALLBACK)
+static
+QUIC_STATUS
+QUIC_API
+QuicRecvResumeStreamHandler(
+    _In_ HQUIC /*QuicStream*/,
+    _In_opt_ void* Context,
+    _Inout_ QUIC_STREAM_EVENT* Event
+    )
+{
+    RecvResumeTestContext* TestContext = (RecvResumeTestContext*) Context;
+    QUIC_STATUS Status = QUIC_STATUS_SUCCESS;
+    switch (Event->Type) {
+        case QUIC_STREAM_EVENT_START_COMPLETE:
+            break;
+        case QUIC_STREAM_EVENT_RECEIVE:
+            if (TestContext->Server) {
+
+                TestContext->AvailableBuffer = (uint32_t) Event->RECEIVE.TotalBufferLength;
+                Event->RECEIVE.TotalBufferLength = TestContext->ConsumeBufferAmount;
+
+                if (TestContext->ReceiveCallbackCount == 0) {
+                    if (TestContext->PauseType == ReturnStatusPending) {
+                        if (Event->RECEIVE.BufferCount > 1) {
+                            TEST_FAILURE("Too many buffers! %u", Event->RECEIVE.BufferCount);
+                        }
+                        TestContext->PendingBuffer = Event->RECEIVE.Buffers[0].Buffer;
+                        Status = QUIC_STATUS_PENDING;
+                    } else if(TestContext->PauseType == ReturnStatusContinue) {
+                        TestContext->ConsumeBufferAmount = TestContext->AvailableBuffer - TestContext->ConsumeBufferAmount;
+                        Status = QUIC_STATUS_CONTINUE;
+                    }
+                }
+
+                TestContext->ReceiveCallbackCount++;
+                //
+                // Calculate test success/failure.
+                //
+                if (Event->RECEIVE.TotalBufferLength == TestContext->ConsumeBufferAmount) {
+                    TestContext->Passed = true;
+                    TestContext->TestResult = (uint32_t) QUIC_STATUS_SUCCESS;
+                } else {
+                    TestContext->TestResult = (uint32_t) QUIC_STATUS_INVALID_STATE;
+                }
+                if (TestContext->PauseType != ReturnStatusContinue || TestContext->ReceiveCallbackCount > 1) {
+                    QuicEventSet(TestContext->TestEvent.Handle);
+                }
+            }
+            break;
+        case QUIC_STREAM_EVENT_SEND_COMPLETE:
+            break;
+        case QUIC_STREAM_EVENT_PEER_SEND_SHUTDOWN:
+            if (TestContext->ShutdownType == GracefulShutdown) {
+                if (TestContext->ShutdownOnly) {
+                    QuicEventSet(TestContext->TestEvent.Handle);
+                }
+            } else {
+                TestContext->Passed = false;
+                TestContext->TestResult = (uint32_t) QUIC_STATUS_INVALID_STATE;
+            }
+            break;
+        case QUIC_STREAM_EVENT_PEER_SEND_ABORTED:
+            if (TestContext->ShutdownType == AbortShutdown) {
+                TestContext->ConsumeBufferAmount = TestContext->AvailableBuffer;
+                //
+                // Don't hang waiting for a receive indication.
+                //
+                QuicEventSet(TestContext->TestEvent.Handle);
+            } else {
+                TestContext->Passed = false;
+                TestContext->TestResult = (uint32_t) QUIC_STATUS_INVALID_STATE;
+            }
+            break;
+        case QUIC_STREAM_EVENT_PEER_RECEIVE_ABORTED:
+            TestContext->Passed = false;
+            TestContext->TestResult = (uint32_t) QUIC_STATUS_INVALID_STATE;
+            break;
+        case QUIC_STREAM_EVENT_SEND_SHUTDOWN_COMPLETE:
+            break;
+        case QUIC_STREAM_EVENT_SHUTDOWN_COMPLETE:
+            if (!TestContext->Passed) {
+                TestContext->Passed = false;
+                TestContext->TestResult = (uint32_t) QUIC_STATUS_CONNECTION_IDLE;
+            }
+            break;
+        case QUIC_STREAM_EVENT_IDEAL_SEND_BUFFER_SIZE:
+            break;
+        default:
+            break;
+    }
+    return Status;
+}
+
+_IRQL_requires_max_(PASSIVE_LEVEL)
+_Function_class_(QUIC_CONNECTION_CALLBACK)
+static
+QUIC_STATUS
+QUIC_API
+QuicRecvResumeConnectionHandler(
+    _In_ HQUIC /* QuicConnection */,
+    _In_opt_ void* Context,
+    _Inout_ QUIC_CONNECTION_EVENT* Event
+    )
+{
+    RecvResumeTestContext* TestContext = (RecvResumeTestContext*) Context;
+    switch (Event->Type) {
+        case QUIC_CONNECTION_EVENT_PEER_STREAM_STARTED:
+            MsQuic->SetCallbackHandler(
+                Event->PEER_STREAM_STARTED.Stream,
+                (void*) QuicRecvResumeStreamHandler,
+                Context);
+            TestContext->Stream.Handle = Event->PEER_STREAM_STARTED.Stream;
+            QuicEventSet(TestContext->StreamEvent.Handle);
+            return QUIC_STATUS_SUCCESS;
+        case QUIC_CONNECTION_EVENT_CONNECTED:
+            QuicEventSet(TestContext->ConnectedEvent.Handle);
+            __fallthrough;
+        case QUIC_CONNECTION_EVENT_IDEAL_PROCESSOR_CHANGED:
+            __fallthrough;
+        case QUIC_CONNECTION_EVENT_SHUTDOWN_COMPLETE:
+            __fallthrough;
+        case QUIC_CONNECTION_EVENT_SHUTDOWN_INITIATED_BY_PEER:
+            __fallthrough;
+        case QUIC_CONNECTION_EVENT_SHUTDOWN_INITIATED_BY_TRANSPORT:
+            __fallthrough;
+        case QUIC_CONNECTION_EVENT_STREAMS_AVAILABLE:
+            return QUIC_STATUS_SUCCESS;
+        default:
+            TEST_FAILURE(
+                "Invalid Connection event! Context: 0x%p, Event: %d",
+                Context,
+                Event->Type);
+            return QUIC_STATUS_NOT_SUPPORTED;
+    }
+}
+
+
+_IRQL_requires_max_(PASSIVE_LEVEL)
+_Function_class_(QUIC_LISTENER_CALLBACK)
+static
+QUIC_STATUS
+QUIC_API
+QuicRecvResumeListenerHandler(
+    _In_ HQUIC /* QuicListener */,
+    _In_opt_ void* Context,
+    _Inout_ QUIC_LISTENER_EVENT* Event
+    )
+{
+    RecvResumeTestContext* TestContext = (RecvResumeTestContext*) Context;
+    switch (Event->Type) {
+        case QUIC_LISTENER_EVENT_NEW_CONNECTION:
+            TestContext->Conn.Handle = Event->NEW_CONNECTION.Connection;
+            MsQuic->SetCallbackHandler(TestContext->Conn.Handle, (void*) QuicRecvResumeConnectionHandler, Context);
+            Event->NEW_CONNECTION.SecurityConfig = SecurityConfig;
+            return QUIC_STATUS_SUCCESS;
+        default:
+            TEST_FAILURE(
+                "Invalid listener event! Context: 0x%p, Event: %d",
+                Context,
+                Event->Type);
+            return QUIC_STATUS_INVALID_STATE;
+    }
+}
+
+void
+QuicTestReceiveResume(
+    _In_ int Family,
+    _In_ int SendBytes,
+    _In_ int ConsumeBytes,
+    _In_ QUIC_RECEIVE_RESUME_SHUTDOWN_TYPE ShutdownType,
+    _In_ QUIC_RECEIVE_RESUME_TYPE PauseType,
+    _In_ bool PauseFirst
+    )
+{
+    uint32_t TimeoutMs = 500;
+    MsQuicSession Session;
+    TEST_TRUE(Session.IsValid());
+
+    uint32_t SendSize = SendBytes;
+    QUIC_ADDRESS_FAMILY QuicAddrFamily = (Family == 4) ? AF_INET : AF_INET6;
+    QuicAddr ServerLocalAddr;
+    QuicBufferScope Buffer(SendSize);
+    RecvResumeTestContext ServerContext(true, ShutdownType, PauseType), ClientContext(false, ShutdownType, PauseType);
+    ServerContext.ConsumeBufferAmount = ConsumeBytes;
+
+    {
+        //
+        // Start the server.
+        //
+        ListenerScope Listener;
+        QUIC_STATUS Status =
+            MsQuic->ListenerOpen(
+                Session,
+                QuicRecvResumeListenerHandler,
+                &ServerContext,
+                &Listener.Handle);
+        if (QUIC_FAILED(Status)) {
+            TEST_FAILURE("MsQuic->ListenerOpen failed, 0x%x.", Status);
+            return;
+        }
+
+        Status = MsQuic->ListenerStart(Listener.Handle, nullptr);
+        if (QUIC_FAILED(Status)) {
+            TEST_FAILURE("MsQuic->ListenerStart failed, 0x%x.", Status);
+            return;
+        }
+
+        uint32_t Size = sizeof(ServerLocalAddr.SockAddr);
+        Status =
+            MsQuic->GetParam(
+                Listener.Handle,
+                QUIC_PARAM_LEVEL_LISTENER,
+                QUIC_PARAM_LISTENER_LOCAL_ADDRESS,
+                &Size,
+                &ServerLocalAddr.SockAddr);
+        if (QUIC_FAILED(Status)) {
+            TEST_FAILURE("MsQuic->GetParam failed, 0x%x.", Status);
+            return;
+        }
+
+        //
+        // Start the client.
+        //
+        Status =
+            MsQuic->ConnectionOpen(
+                Session,
+                QuicRecvResumeConnectionHandler,
+                &ClientContext,
+                &ClientContext.Conn.Handle);
+        if (QUIC_FAILED(Status)) {
+            TEST_FAILURE("MsQuic->ConnectionOpen failed, 0x%x.", Status);
+            return;
+        }
+
+        uint32_t CertFlags =
+            QUIC_CERTIFICATE_FLAG_IGNORE_UNKNOWN_CA |
+            QUIC_CERTIFICATE_FLAG_IGNORE_CERTIFICATE_CN_INVALID;
+        Status =
+            MsQuic->SetParam(
+                ClientContext.Conn.Handle,
+                QUIC_PARAM_LEVEL_CONNECTION,
+                QUIC_PARAM_CONN_CERT_VALIDATION_FLAGS,
+                sizeof(CertFlags),
+                &CertFlags);
+        if (QUIC_FAILED(Status)) {
+            TEST_FAILURE("MsQuic->SetParam(CERT_VALIDATION_FLAGS) failed, 0x%x.", Status);
+            return;
+        }
+
+        Status =
+            MsQuic->ConnectionStart(
+                ClientContext.Conn.Handle,
+                QuicAddrFamily,
+                QUIC_LOCALHOST_FOR_AF(QuicAddrFamily),
+                QuicAddrGetPort(&ServerLocalAddr.SockAddr));
+        if (QUIC_FAILED(Status)) {
+            TEST_FAILURE("MsQuic->ConnectionStart failed, 0x%x.", Status);
+            return;
+        }
+
+        if (!QuicEventWaitWithTimeout(ClientContext.ConnectedEvent.Handle, TimeoutMs)) {
+            TEST_FAILURE("Client failed to get connected before timeout!");
+            return;
+        }
+        if (!QuicEventWaitWithTimeout(ServerContext.ConnectedEvent.Handle, TimeoutMs)) {
+            TEST_FAILURE("Server failed to get connected before timeout!");
+            return;
+        }
+
+        uint32_t StreamCount = 1;
+        uint16_t ParamType = QUIC_PARAM_CONN_PEER_UNIDI_STREAM_COUNT;
+        Status =
+            MsQuic->SetParam(
+                ServerContext.Conn.Handle,
+                QUIC_PARAM_LEVEL_CONNECTION,
+                ParamType,
+                sizeof(ParamType),
+                &StreamCount);
+        if (QUIC_FAILED(Status)) {
+            TEST_FAILURE("MsQuic->SetParam QUIC_PARAM_CONN_PEER_UNIDI_STREAM_COUNT failed, 0x%x", Status);
+            return;
+        }
+
+        Status =
+            MsQuic->StreamOpen(
+                ClientContext.Conn.Handle,
+                QUIC_STREAM_OPEN_FLAG_UNIDIRECTIONAL,
+                QuicRecvResumeStreamHandler,
+                &ClientContext,
+                &ClientContext.Stream.Handle);
+        if (QUIC_FAILED(Status)) {
+            TEST_FAILURE("MsQuic->StreamOpen failed, 0x%x.", Status);
+            return;
+        }
+
+        Status =
+            MsQuic->StreamStart(
+                ClientContext.Stream.Handle,
+                QUIC_STREAM_START_FLAG_IMMEDIATE);
+        if (QUIC_FAILED(Status)) {
+            TEST_FAILURE("MsQuic->StreamStart failed, 0x%x.", Status);
+            return;
+        }
+
+        if (!QuicEventWaitWithTimeout(ServerContext.StreamEvent.Handle, TimeoutMs)) {
+            TEST_FAILURE("Server failed to get stream before timeout!");
+            return;
+        }
+
+        if (PauseFirst) {
+            Status =
+                MsQuic->StreamReceiveSetEnabled(
+                    ServerContext.Stream.Handle,
+                    FALSE);
+            if (QUIC_FAILED(Status)) {
+                TEST_FAILURE("PauseFirst MsQuic->StreamReceiveSetEnabled(FALSE) failed, 0x%x", Status);
+                return;
+            }
+        }
+
+        Status =
+            MsQuic->StreamSend(
+                ClientContext.Stream.Handle,
+                Buffer,
+                1,
+                QUIC_SEND_FLAG_NONE,
+                nullptr); // send contxt
+        if (QUIC_FAILED(Status)) {
+            TEST_FAILURE("MsQuic->StreamSend failed, 0x%x.", Status);
+            return;
+        }
+
+        if (PauseFirst) {
+            Status =
+                MsQuic->StreamReceiveSetEnabled(
+                    ServerContext.Stream.Handle,
+                    TRUE);
+            if (QUIC_FAILED(Status)) {
+                TEST_FAILURE("PauseFirst MsQuic->StreamReceiveSetEnabled(TRUE) failed, 0x%x", Status);
+                return;
+            }
+        }
+
+        //
+        // Wait for send to be received/paused.
+        //
+        if (!QuicEventWaitWithTimeout(ServerContext.TestEvent.Handle, TimeoutMs)) {
+            TEST_FAILURE("Server failed to get stream data/pause before timeout!");
+            return;
+        }
+
+        //
+        // Calculate next amount of buffer to consume, except for
+        // STATUS_CONTINUE cases (because that always consumes all buffer).
+        //
+        if (PauseType != ReturnStatusContinue) {
+            ServerContext.ConsumeBufferAmount = SendSize - ServerContext.ConsumeBufferAmount;
+        }
+
+        if (ShutdownType) {
+            Status =
+                MsQuic->StreamShutdown(
+                    ClientContext.Stream.Handle,
+                    (ShutdownType == GracefulShutdown) ?
+                        QUIC_STREAM_SHUTDOWN_FLAG_GRACEFUL : QUIC_STREAM_SHUTDOWN_FLAG_ABORT,
+                    ConsumeBytes + SendBytes);
+            if (QUIC_FAILED(Status)) {
+                TEST_FAILURE("MsQuic->StreamShutdown failed, 0x%x", Status);
+                return;
+            }
+        }
+
+        if (PauseType == ReturnStatusPending) {
+            if (ShutdownType == AbortShutdown) {
+                //
+                // Wait for the shutdown to be received to test if the buffer has been freed.
+                //
+                if (!QuicEventWaitWithTimeout(ServerContext.TestEvent.Handle, TimeoutMs)) {
+                    TEST_FAILURE("Server failed to get shutdown before timeout!");
+                    return;
+                }
+                QuicSecureZeroMemory(ServerContext.PendingBuffer, SendSize);
+            }
+            //
+            // Indicate the buffer has been consumed.
+            //
+            Status =
+                MsQuic->StreamReceiveComplete(
+                    ServerContext.Stream.Handle,
+                    SendBytes);
+            if (QUIC_FAILED(Status)) {
+                TEST_FAILURE(
+                    "MsQuic->StreamReceiveComplete %d failed, 0x%x",
+                    SendBytes,
+                    Status);
+                return;
+            }
+            ServerContext.AvailableBuffer = ServerContext.ConsumeBufferAmount;
+        } else if (PauseType == ReturnConsumedBytes) {
+            //
+            // Resume receive callbacks.
+            //
+            Status =
+                MsQuic->StreamReceiveSetEnabled(
+                    ServerContext.Stream.Handle,
+                    TRUE);
+            if (QUIC_FAILED(Status)) {
+                TEST_FAILURE("MsQuic->StreamReceiveSetEnabled TRUE failed, 0x%x", Status);
+                return;
+            }
+
+            if (!QuicEventWaitWithTimeout(ServerContext.TestEvent.Handle, TimeoutMs)) {
+                TEST_FAILURE("Server failed to resume receive before timeout!");
+                return;
+            }
+        }
+
+        //
+        // Validate received amount is expected.
+        //
+        if (ServerContext.AvailableBuffer != ServerContext.ConsumeBufferAmount) {
+            TEST_FAILURE("ServerContext.ConsumeBufferAmount was %u, expected %u",
+                ServerContext.ConsumeBufferAmount,
+                ServerContext.AvailableBuffer);
+        }
+        if (QUIC_STATUS_SUCCESS != ServerContext.TestResult) {
+            TEST_FAILURE("ServerContext.TestResult was 0x%x, expected 0x%x",
+                ServerContext.TestResult,
+                QUIC_STATUS_SUCCESS);
+        }
+        TEST_TRUE(ServerContext.Passed);
+    }
+}
+
+void
+QuicTestReceiveResumeNoData(
+    _In_ int Family,
+    _In_ QUIC_RECEIVE_RESUME_SHUTDOWN_TYPE ShutdownType
+    )
+{
+    uint32_t TimeoutMs = 500;
+    MsQuicSession Session;
+    TEST_TRUE(Session.IsValid());
+
+    QUIC_ADDRESS_FAMILY QuicAddrFamily = (Family == 4) ? AF_INET : AF_INET6;
+    QuicAddr ServerLocalAddr;
+    RecvResumeTestContext ServerContext(true, ShutdownType, ReturnConsumedBytes), ClientContext(false, ShutdownType, ReturnConsumedBytes);
+    ServerContext.ShutdownOnly = true;
+
+    {
+        //
+        // Start the server.
+        //
+        ListenerScope Listener;
+        QUIC_STATUS Status =
+            MsQuic->ListenerOpen(
+                Session,
+                QuicRecvResumeListenerHandler,
+                &ServerContext,
+                &Listener.Handle);
+        if (QUIC_FAILED(Status)) {
+            TEST_FAILURE("MsQuic->ListenerOpen failed, 0x%x.", Status);
+            return;
+        }
+
+        Status = MsQuic->ListenerStart(Listener.Handle, nullptr);
+        if (QUIC_FAILED(Status)) {
+            TEST_FAILURE("MsQuic->ListenerStart failed, 0x%x.", Status);
+            return;
+        }
+
+        uint32_t Size = sizeof(ServerLocalAddr.SockAddr);
+        Status =
+            MsQuic->GetParam(
+                Listener.Handle,
+                QUIC_PARAM_LEVEL_LISTENER,
+                QUIC_PARAM_LISTENER_LOCAL_ADDRESS,
+                &Size,
+                &ServerLocalAddr.SockAddr);
+        if (QUIC_FAILED(Status)) {
+            TEST_FAILURE("MsQuic->GetParam failed, 0x%x.", Status);
+            return;
+        }
+
+        //
+        // Start the client.
+        //
+        Status =
+            MsQuic->ConnectionOpen(
+                Session,
+                QuicRecvResumeConnectionHandler,
+                &ClientContext,
+                &ClientContext.Conn.Handle);
+        if (QUIC_FAILED(Status)) {
+            TEST_FAILURE("MsQuic->ConnectionOpen failed, 0x%x.", Status);
+            return;
+        }
+
+        uint32_t CertFlags =
+            QUIC_CERTIFICATE_FLAG_IGNORE_UNKNOWN_CA |
+            QUIC_CERTIFICATE_FLAG_IGNORE_CERTIFICATE_CN_INVALID;
+        Status =
+            MsQuic->SetParam(
+                ClientContext.Conn.Handle,
+                QUIC_PARAM_LEVEL_CONNECTION,
+                QUIC_PARAM_CONN_CERT_VALIDATION_FLAGS,
+                sizeof(CertFlags),
+                &CertFlags);
+        if (QUIC_FAILED(Status)) {
+            TEST_FAILURE("MsQuic->SetParam(CERT_VALIDATION_FLAGS) failed, 0x%x.", Status);
+            return;
+        }
+
+        Status =
+            MsQuic->ConnectionStart(
+                ClientContext.Conn.Handle,
+                QuicAddrFamily,
+                QUIC_LOCALHOST_FOR_AF(QuicAddrFamily),
+                QuicAddrGetPort(&ServerLocalAddr.SockAddr));
+        if (QUIC_FAILED(Status)) {
+            TEST_FAILURE("MsQuic->ConnectionStart failed, 0x%x.", Status);
+            return;
+        }
+
+        if (!QuicEventWaitWithTimeout(ClientContext.ConnectedEvent.Handle, TimeoutMs)) {
+            TEST_FAILURE("Client failed to get connected before timeout!");
+            return;
+        }
+        if (!QuicEventWaitWithTimeout(ServerContext.ConnectedEvent.Handle, TimeoutMs)) {
+            TEST_FAILURE("Server failed to get connected before timeout!");
+            return;
+        }
+
+        uint32_t StreamCount = 1;
+        uint16_t ParamType = QUIC_PARAM_CONN_PEER_UNIDI_STREAM_COUNT;
+        Status =
+            MsQuic->SetParam(
+                ServerContext.Conn.Handle,
+                QUIC_PARAM_LEVEL_CONNECTION,
+                ParamType,
+                sizeof(ParamType),
+                &StreamCount);
+        if (QUIC_FAILED(Status)) {
+            TEST_FAILURE("MsQuic->SetParam QUIC_PARAM_CONN_PEER_UNIDI_STREAM_COUNT failed, 0x%x", Status);
+            return;
+        }
+
+        Status =
+            MsQuic->StreamOpen(
+                ClientContext.Conn.Handle,
+                QUIC_STREAM_OPEN_FLAG_UNIDIRECTIONAL,
+                QuicRecvResumeStreamHandler,
+                &ClientContext,
+                &ClientContext.Stream.Handle);
+        if (QUIC_FAILED(Status)) {
+            TEST_FAILURE("MsQuic->StreamOpen failed, 0x%x.", Status);
+            return;
+        }
+
+        Status =
+            MsQuic->StreamStart(
+                ClientContext.Stream.Handle,
+                QUIC_STREAM_START_FLAG_IMMEDIATE);
+        if (QUIC_FAILED(Status)) {
+            TEST_FAILURE("MsQuic->StreamStart failed, 0x%x.", Status);
+            return;
+        }
+
+        if (!QuicEventWaitWithTimeout(ServerContext.StreamEvent.Handle, TimeoutMs)) {
+            TEST_FAILURE("Server failed to get stream before timeout!");
+            return;
+        }
+
+        Status =
+            MsQuic->StreamReceiveSetEnabled(
+                ServerContext.Stream.Handle,
+                FALSE);
+        if (QUIC_FAILED(Status)) {
+            TEST_FAILURE("PauseFirst MsQuic->StreamReceiveSetEnabled(FALSE) failed, 0x%x", Status);
+            return;
+        }
+
+        Status =
+            MsQuic->StreamShutdown(
+                ClientContext.Stream.Handle,
+                (ShutdownType == GracefulShutdown) ?
+                    QUIC_STREAM_SHUTDOWN_FLAG_GRACEFUL : QUIC_STREAM_SHUTDOWN_FLAG_ABORT,
+                QUIC_STATUS_SUCCESS);
+        if (QUIC_FAILED(Status)) {
+            TEST_FAILURE("MsQuic->StreamShutdown failed, 0x%x", Status);
+            return;
+        }
+
+        if (ShutdownType == GracefulShutdown) {
+            if (QuicEventWaitWithTimeout(ServerContext.TestEvent.Handle, TimeoutMs)) {
+                TEST_FAILURE("Server got shutdown event when it shouldn't have!");
+                return;
+            }
+            Status =
+                MsQuic->StreamReceiveSetEnabled(
+                    ServerContext.Stream.Handle,
+                    TRUE);
+            if (QUIC_FAILED(Status)) {
+                TEST_FAILURE("PauseFirst MsQuic->StreamReceiveSetEnabled(TRUE) failed, 0x%x", Status);
+                return;
+            }
+        }
+
+        //
+        // Validate the test was shutdown as expected.
+        //
+        if (!QuicEventWaitWithTimeout(ServerContext.TestEvent.Handle, TimeoutMs)) {
+            TEST_FAILURE("Server failed to get shutdown before timeout!");
+            return;
+        }
+    }
+}