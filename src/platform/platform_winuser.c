--- conflicted
+++ resolved
@@ -1,260 +1,251 @@
-/*++
-
-    Copyright (c) Microsoft Corporation.
-    Licensed under the MIT License.
-
-Abstract:
-
-    QUIC Platform Abstraction Layer.
-
-Environment:
-
-    Windows User Mode
-
---*/
-
-#include "platform_internal.h"
-#include "platform_winuser.c.clog.h"
-
-#if defined(QUIC_EVENTS_TRACELOGGING)
- // {6A7F6746-617F-40A3-8EAC-B84C022058FB}
-TRACELOGGING_DEFINE_PROVIDER(
-    clog_hTrace,
-    "MSQuic",
-    (0x6a7f6746, 0x617f, 0x40a3, 0x8e, 0xac, 0xb8, 0x4c, 0x2, 0x20, 0x58, 0xfb ));
-#endif
-
-uint64_t QuicPlatformPerfFreq;
-uint64_t QuicTotalMemory;
-QUIC_PLATFORM QuicPlatform = { NULL };
-
-_IRQL_requires_max_(PASSIVE_LEVEL)
-void
-QuicPlatformSystemLoad(
-    void
-    )
-{
-    EventRegisterMicrosoft_Quic_ETW();
-    TraceLoggingRegister(clog_hTrace);
-
-    (void)QueryPerformanceFrequency((LARGE_INTEGER*)&QuicPlatformPerfFreq);
-    QuicPlatform.Heap = NULL;
-
-    QuicTraceLogInfo(
-        WindowsUserLoaded,
-        "[ dll] Loaded");
-}
-
-_IRQL_requires_max_(PASSIVE_LEVEL)
-void
-QuicPlatformSystemUnload(
-    void
-    )
-{
-    QuicTraceLogInfo(
-        WindowsUserUnloaded,
-        "[ dll] Unloaded");
-
-    EventUnregisterMicrosoft_Quic_ETW();
-    TraceLoggingUnregister(clog_hTrace);
-}
-
-_IRQL_requires_max_(PASSIVE_LEVEL)
-QUIC_STATUS
-QuicPlatformInitialize(
-    void
-    )
-{
-    QUIC_STATUS Status;
-    MEMORYSTATUSEX memInfo;
-    memInfo.dwLength = sizeof(MEMORYSTATUSEX);
-
-    QuicPlatform.Heap = HeapCreate(0, 0, 0);
-    if (QuicPlatform.Heap == NULL) {
-        Status = QUIC_STATUS_OUT_OF_MEMORY;
-        goto Error;
-    }
-
-    if (!GlobalMemoryStatusEx(&memInfo)) {
-        DWORD Error = GetLastError();
-<<<<<<< HEAD
-        QuicTraceEvent(LibraryErrorStatus, "[ lib] ERROR, %d, %s.", Error, "GlobalMemoryStatusEx");
-=======
-        QuicTraceEvent(
-            LibraryErrorStatus,
-            "[ lib] ERROR, %u, %s.",
-            Error,
-            "GlobalMemoryStatusEx");
->>>>>>> 3fa74d4a
-        Status = HRESULT_FROM_WIN32(Error);
-        goto Error;
-    }
-
-    Status = QuicTlsLibraryInitialize();
-    if (QUIC_FAILED(Status)) {
-        goto Error;
-    }
-
-    QuicTotalMemory = memInfo.ullTotalPageFile;
-
-    QuicTraceLogInfo(
-        WindowsUserInitialized,
-        "[ dll] Initialized (AvailMem = %llu bytes)",
-        QuicTotalMemory);
-
-Error:
-
-    if (QUIC_FAILED(Status)) {
-        if (QuicPlatform.Heap) {
-            HeapDestroy(QuicPlatform.Heap);
-            QuicPlatform.Heap = NULL;
-        }
-    }
-
-    return Status;
-}
-
-_IRQL_requires_max_(PASSIVE_LEVEL)
-void
-QuicPlatformUninitialize(
-    void
-    )
-{
-    QuicTlsLibraryUninitialize();
-    QUIC_DBG_ASSERT(QuicPlatform.Heap);
-    HeapDestroy(QuicPlatform.Heap);
-    QuicPlatform.Heap = NULL;
-    QuicTraceLogInfo(
-        WindowsUserUninitialized,
-        "[ dll] Uninitialized");
-}
-
-_IRQL_requires_max_(DISPATCH_LEVEL)
-void
-QuicPlatformLogAssert(
-    _In_z_ const char* File,
-    _In_ int Line,
-    _In_z_ const char* Expr
-    )
-<<<<<<< HEAD
-{ 
-    QuicTraceEvent(LibraryAssert, "[ lib] ASSERT, %d:%s - %s.", (uint32_t)Line, File, Expr);
-=======
-{
-    QuicTraceEvent(
-        LibraryAssert,
-        "[ lib] ASSERT, %u:%s - %s.",
-        (uint32_t)Line,
-        File,
-        Expr);
->>>>>>> 3fa74d4a
-}
-
-#ifdef QUIC_FUZZER
-//
-// When fuzzing we want predictable random numbers
-// so that when injection / mutating traffic, variances in
-// things like connection ID and random values do not
-// invalidate the saved fuzzer inputs.
-//
-uint8_t QUIC_FUZZ_RND_IDX = 0;
-
-_IRQL_requires_max_(DISPATCH_LEVEL)
-QUIC_STATUS
-QuicRandom(
-    _In_ uint32_t BufferLen,
-    _Out_writes_bytes_(BufferLen) void* Buffer
-    )
-{
-    memset(Buffer, ++QUIC_FUZZ_RND_IDX, BufferLen);
-    return 0;
-}
-
-#else
-
-_IRQL_requires_max_(DISPATCH_LEVEL)
-QUIC_STATUS
-QuicRandom(
-    _In_ uint32_t BufferLen,
-    _Out_writes_bytes_(BufferLen) void* Buffer
-    )
-{
-    //
-    // Just use the system-preferred random number generator algorithm.
-    //
-    return (QUIC_STATUS)
-        BCryptGenRandom(
-            NULL,
-            (uint8_t*)Buffer,
-            BufferLen,
-            BCRYPT_USE_SYSTEM_PREFERRED_RNG);
-}
-
-#endif
-
-_Ret_maybenull_
-_Post_writable_byte_size_(ByteCount)
-DECLSPEC_ALLOCATOR
-void*
-QuicAlloc(
-    _In_ size_t ByteCount
-    )
-{
-    QUIC_DBG_ASSERT(QuicPlatform.Heap);
-    return HeapAlloc(QuicPlatform.Heap, 0, ByteCount);
-}
-
-void
-QuicFree(
-    __drv_freesMem(Mem) _Frees_ptr_opt_ void* Mem
-    )
-{
-    (void)HeapFree(QuicPlatform.Heap, 0, Mem);
-}
-
-__declspec(noreturn)
-void
-KrmlExit(
-    int n
-    )
-{
-    UNREFERENCED_PARAMETER(n);
-    QUIC_FRE_ASSERTMSG(FALSE, "miTLS hit a fatal error");
-}
-
-#if 0
-#ifdef QUIC_EVENTS_MANIFEST_ETW
-_IRQL_requires_max_(PASSIVE_LEVEL)
-_IRQL_requires_same_
-void
-NTAPI
-QuicEtwCallback(
-    _In_ LPCGUID SourceId,
-    _In_ ULONG ControlCode,
-    _In_ UCHAR Level,
-    _In_ ULONGLONG MatchAnyKeyword,
-    _In_ ULONGLONG MatchAllKeyword,
-    _In_opt_ PEVENT_FILTER_DESCRIPTOR FilterData,
-    _Inout_opt_ PVOID CallbackContext
-    )
-{
-    UNREFERENCED_PARAMETER(SourceId);
-    UNREFERENCED_PARAMETER(Level);
-    UNREFERENCED_PARAMETER(MatchAnyKeyword);
-    UNREFERENCED_PARAMETER(MatchAllKeyword);
-    UNREFERENCED_PARAMETER(FilterData);
-
-    switch(ControlCode) {
-    case EVENT_CONTROL_CODE_ENABLE_PROVIDER:
-    case EVENT_CONTROL_CODE_CAPTURE_STATE:
-        if (CallbackContext == &MICROSOFT_MSQUIC_PROVIDER_Context) {
-            QuicTraceRundown();
-        }
-        break;
-    case EVENT_CONTROL_CODE_DISABLE_PROVIDER:
-    default:
-        break;
-    }
-}
-#endif
-#endif
+/*++
+
+    Copyright (c) Microsoft Corporation.
+    Licensed under the MIT License.
+
+Abstract:
+
+    QUIC Platform Abstraction Layer.
+
+Environment:
+
+    Windows User Mode
+
+--*/
+
+#include "platform_internal.h"
+#include "platform_winuser.c.clog.h"
+
+#if defined(QUIC_EVENTS_TRACELOGGING)
+ // {6A7F6746-617F-40A3-8EAC-B84C022058FB}
+TRACELOGGING_DEFINE_PROVIDER(
+    clog_hTrace,
+    "MSQuic",
+    (0x6a7f6746, 0x617f, 0x40a3, 0x8e, 0xac, 0xb8, 0x4c, 0x2, 0x20, 0x58, 0xfb ));
+#endif
+
+uint64_t QuicPlatformPerfFreq;
+uint64_t QuicTotalMemory;
+QUIC_PLATFORM QuicPlatform = { NULL };
+
+_IRQL_requires_max_(PASSIVE_LEVEL)
+void
+QuicPlatformSystemLoad(
+    void
+    )
+{
+    EventRegisterMicrosoft_Quic_ETW();
+    TraceLoggingRegister(clog_hTrace);
+
+    (void)QueryPerformanceFrequency((LARGE_INTEGER*)&QuicPlatformPerfFreq);
+    QuicPlatform.Heap = NULL;
+
+    QuicTraceLogInfo(
+        WindowsUserLoaded,
+        "[ dll] Loaded");
+}
+
+_IRQL_requires_max_(PASSIVE_LEVEL)
+void
+QuicPlatformSystemUnload(
+    void
+    )
+{
+    QuicTraceLogInfo(
+        WindowsUserUnloaded,
+        "[ dll] Unloaded");
+
+    EventUnregisterMicrosoft_Quic_ETW();
+    TraceLoggingUnregister(clog_hTrace);
+}
+
+_IRQL_requires_max_(PASSIVE_LEVEL)
+QUIC_STATUS
+QuicPlatformInitialize(
+    void
+    )
+{
+    QUIC_STATUS Status;
+    MEMORYSTATUSEX memInfo;
+    memInfo.dwLength = sizeof(MEMORYSTATUSEX);
+
+    QuicPlatform.Heap = HeapCreate(0, 0, 0);
+    if (QuicPlatform.Heap == NULL) {
+        Status = QUIC_STATUS_OUT_OF_MEMORY;
+        goto Error;
+    }
+
+    if (!GlobalMemoryStatusEx(&memInfo)) {
+        DWORD Error = GetLastError();
+        QuicTraceEvent(
+            LibraryErrorStatus,
+            "[ lib] ERROR, %u, %s.",
+            Error,
+            "GlobalMemoryStatusEx");
+        Status = HRESULT_FROM_WIN32(Error);
+        goto Error;
+    }
+
+    Status = QuicTlsLibraryInitialize();
+    if (QUIC_FAILED(Status)) {
+        goto Error;
+    }
+
+    QuicTotalMemory = memInfo.ullTotalPageFile;
+
+    QuicTraceLogInfo(
+        WindowsUserInitialized,
+        "[ dll] Initialized (AvailMem = %llu bytes)",
+        QuicTotalMemory);
+
+Error:
+
+    if (QUIC_FAILED(Status)) {
+        if (QuicPlatform.Heap) {
+            HeapDestroy(QuicPlatform.Heap);
+            QuicPlatform.Heap = NULL;
+        }
+    }
+
+    return Status;
+}
+
+_IRQL_requires_max_(PASSIVE_LEVEL)
+void
+QuicPlatformUninitialize(
+    void
+    )
+{
+    QuicTlsLibraryUninitialize();
+    QUIC_DBG_ASSERT(QuicPlatform.Heap);
+    HeapDestroy(QuicPlatform.Heap);
+    QuicPlatform.Heap = NULL;
+    QuicTraceLogInfo(
+        WindowsUserUninitialized,
+        "[ dll] Uninitialized");
+}
+
+_IRQL_requires_max_(DISPATCH_LEVEL)
+void
+QuicPlatformLogAssert(
+    _In_z_ const char* File,
+    _In_ int Line,
+    _In_z_ const char* Expr
+    )
+{
+    QuicTraceEvent(
+        LibraryAssert,
+        "[ lib] ASSERT, %u:%s - %s.",
+        (uint32_t)Line,
+        File,
+        Expr);
+}
+
+#ifdef QUIC_FUZZER
+//
+// When fuzzing we want predictable random numbers
+// so that when injection / mutating traffic, variances in
+// things like connection ID and random values do not
+// invalidate the saved fuzzer inputs.
+//
+uint8_t QUIC_FUZZ_RND_IDX = 0;
+
+_IRQL_requires_max_(DISPATCH_LEVEL)
+QUIC_STATUS
+QuicRandom(
+    _In_ uint32_t BufferLen,
+    _Out_writes_bytes_(BufferLen) void* Buffer
+    )
+{
+    memset(Buffer, ++QUIC_FUZZ_RND_IDX, BufferLen);
+    return 0;
+}
+
+#else
+
+_IRQL_requires_max_(DISPATCH_LEVEL)
+QUIC_STATUS
+QuicRandom(
+    _In_ uint32_t BufferLen,
+    _Out_writes_bytes_(BufferLen) void* Buffer
+    )
+{
+    //
+    // Just use the system-preferred random number generator algorithm.
+    //
+    return (QUIC_STATUS)
+        BCryptGenRandom(
+            NULL,
+            (uint8_t*)Buffer,
+            BufferLen,
+            BCRYPT_USE_SYSTEM_PREFERRED_RNG);
+}
+
+#endif
+
+_Ret_maybenull_
+_Post_writable_byte_size_(ByteCount)
+DECLSPEC_ALLOCATOR
+void*
+QuicAlloc(
+    _In_ size_t ByteCount
+    )
+{
+    QUIC_DBG_ASSERT(QuicPlatform.Heap);
+    return HeapAlloc(QuicPlatform.Heap, 0, ByteCount);
+}
+
+void
+QuicFree(
+    __drv_freesMem(Mem) _Frees_ptr_opt_ void* Mem
+    )
+{
+    (void)HeapFree(QuicPlatform.Heap, 0, Mem);
+}
+
+__declspec(noreturn)
+void
+KrmlExit(
+    int n
+    )
+{
+    UNREFERENCED_PARAMETER(n);
+    QUIC_FRE_ASSERTMSG(FALSE, "miTLS hit a fatal error");
+}
+
+#if 0
+#ifdef QUIC_EVENTS_MANIFEST_ETW
+_IRQL_requires_max_(PASSIVE_LEVEL)
+_IRQL_requires_same_
+void
+NTAPI
+QuicEtwCallback(
+    _In_ LPCGUID SourceId,
+    _In_ ULONG ControlCode,
+    _In_ UCHAR Level,
+    _In_ ULONGLONG MatchAnyKeyword,
+    _In_ ULONGLONG MatchAllKeyword,
+    _In_opt_ PEVENT_FILTER_DESCRIPTOR FilterData,
+    _Inout_opt_ PVOID CallbackContext
+    )
+{
+    UNREFERENCED_PARAMETER(SourceId);
+    UNREFERENCED_PARAMETER(Level);
+    UNREFERENCED_PARAMETER(MatchAnyKeyword);
+    UNREFERENCED_PARAMETER(MatchAllKeyword);
+    UNREFERENCED_PARAMETER(FilterData);
+
+    switch(ControlCode) {
+    case EVENT_CONTROL_CODE_ENABLE_PROVIDER:
+    case EVENT_CONTROL_CODE_CAPTURE_STATE:
+        if (CallbackContext == &MICROSOFT_MSQUIC_PROVIDER_Context) {
+            QuicTraceRundown();
+        }
+        break;
+    case EVENT_CONTROL_CODE_DISABLE_PROVIDER:
+    default:
+        break;
+    }
+}
+#endif
+#endif