--- conflicted
+++ resolved
@@ -1,172 +1,3 @@
-<<<<<<< HEAD
-/*++
-
-    Copyright (c) Microsoft Corporation.
-    Licensed under the MIT License.
-
-Abstract:
-
-    An implementation of the Toeplitz Hash Algorithm (adapted from Windows
-    RTL toeplitz hash implementation).
-
-Notes:
-
-    The hash requires a key K that has (i + o - 1) bits, where i is the number
-    of bits in the input and o is the number of bits in the output. In case,
-    the input length is variable, i represents the number of bits in the
-    longest possible hash input. We simplify the algorithm by stipulating that
-    K must be (i + o) bits long. Since we also mandate that output length is
-    always 32 bits, the length of the key K is (i + 32) bits.
-
-    The hash input is processed from left to right -- where left represents the
-    first bit, or if the input is a array of bytes, then the MSB of the 0th
-    element is the leftmost bit. Same nomenclature goes for the Key, K.
-
-    The hash computation starts off with a 32-bit result R, initialized to 0.
-    Each bit of the input is scanned, and if bit number x in the hash input is
-    set to 1, the the key K is shifted LEFT x bits, and the leftmost 32 bits of
-    the shifted key are XORed into the result.
-
-    The hash has the nice property that the hash input bit stream can be cut up
-    into parts, and the hash output of each part can be computed separately.
-    The XOR of these hash outputs will yield the hash output of the complete
-    hash input bit-stream.
-
-    The typical implementation requires the hash input to be processed one bit
-    at a time, which is too slow for a software implementation.
-
-    We have speeded the implementation by processing the hash input four bits
-    at a time. This requires us to maintain a lookup table of 16 32-bit entries
-    for each nibble of the hash input.
-
-    This implementation assumes that the output of the hash is always 32-bit.
-    It also assumes that the caller will pass in a array of bytes to hash, and
-    the number of bits in the hash input will always be a multiple of 8 -- that
-    is, no byte need be processed partially in the array passed in by the
-    caller.
-
---*/
-
-#include "platform_internal.h"
-#include "toeplitz.c.clog.h"
-
-//
-// Initializes the state required for a Toeplitz hash computation. We
-// maintain per-nibble lookup tables, and we initialize them here.
-//
-void
-QuicToeplitzHashInitialize(
-    _Inout_ QUIC_TOEPLITZ_HASH* Toeplitz
-    )
-{
-    uint32_t BaseShift, StartByteOfKey;
-    uint32_t Word1, Word2;
-    uint32_t Signature1, Signature2, Signature3, Signature4;
-
-    //
-    // Our table based strategy works as follows. For each nibble of the
-    // hash input, there is a table of 16 32-bit values. This table can
-    // directly be looked up to find out what value needs to be XORed
-    // into the result based on the value of the nibble. Therefore, a
-    // 4 byte hash input will have 8 nibbles, and each of the nibbles
-    // has a separate lookup table. This lookup table is looked up
-    // based on the nibble value, the contents are XORed into the result
-    // and we then move to the next nibble of the input, and the next
-    // table.
-    //
-
-    //
-    // Initialize the Toeplitz->LookupTables.
-    //
-    for (uint32_t i = 0; i < QUIC_TOEPLITZ_LOOKUP_TABLE_COUNT; i++) {
-        //
-        // First construct the 32-bit word that is obtained after
-        // shifting the key left by i*4 bits. That goes into Word1
-        //
-        StartByteOfKey = i / NIBBLES_PER_BYTE;
-
-        Word1 = (Toeplitz->HashKey[StartByteOfKey] << 24) +
-                (Toeplitz->HashKey[StartByteOfKey + 1] << 16) +
-                (Toeplitz->HashKey[StartByteOfKey + 2] << 8) +
-                 Toeplitz->HashKey[StartByteOfKey + 3];
-
-        //
-        // However, we'll need the byte that succeeds Word1, because as we
-        // shift Word1 left, we need to bring in bits from the successor byte.
-        // The successor byte goes in Word2.
-        //
-        Word2 = Toeplitz->HashKey[StartByteOfKey + 4];
-
-        BaseShift = (i % NIBBLES_PER_BYTE) * BITS_PER_NIBBLE;
-
-        //
-        // Signature1 represents the value that needs to be XORed into
-        // the result if the LSB of the nibble is 1. Similarly, for
-        // the other Signature values.
-        //
-        Signature1 = (Word1 << BaseShift) | (Word2 >> (8 * sizeof(uint8_t) - BaseShift));
-        BaseShift ++;
-        Signature2 = (Word1 << BaseShift) | (Word2 >> (8 * sizeof(uint8_t) - BaseShift));
-        BaseShift ++;
-        Signature3 = (Word1 << BaseShift) | (Word2 >> (8 * sizeof(uint8_t) - BaseShift));
-        BaseShift ++;
-        Signature4 = (Word1 << BaseShift) | (Word2 >> (8 * sizeof(uint8_t) - BaseShift));
-
-        for (uint32_t j = 0; j < QUIC_TOEPLITZ_LOOKUP_TABLE_SIZE; j++) {
-
-            Toeplitz->LookupTableArray[i].Table[j] = 0;
-            if (j & 0x1) {
-                Toeplitz->LookupTableArray[i].Table[j] ^= Signature4;
-            }
-
-            if (j & 0x2) {
-                Toeplitz->LookupTableArray[i].Table[j] ^= Signature3;
-            }
-
-            if (j & 0x4) {
-                Toeplitz->LookupTableArray[i].Table[j] ^= Signature2;
-            }
-
-            if (j & 0x8) {
-                Toeplitz->LookupTableArray[i].Table[j] ^= Signature1;
-            }
-        }
-    }
-}
-
-//
-// Computes the hash by processing the input four-bits at a time. It is assumed
-// that the hash input is a whole number of bytes (no partial byte-processing
-// needs to be done at the end).
-//
-uint32_t
-QuicToeplitzHashCompute(
-    _In_ const QUIC_TOEPLITZ_HASH* Toeplitz,
-    _In_reads_(HashInputLength)
-        const uint8_t* HashInput,
-    _In_ uint32_t HashInputLength,
-    _In_ uint32_t HashInputOffset
-    )
-{
-    //
-    // BaseOffset is the first lookup table to be accessed.
-    //
-    uint32_t BaseOffset = HashInputOffset * NIBBLES_PER_BYTE;
-    uint32_t Result = 0;
-
-    QUIC_DBG_ASSERT(
-        (BaseOffset + HashInputLength * NIBBLES_PER_BYTE) <= QUIC_TOEPLITZ_LOOKUP_TABLE_COUNT);
-
-    for (uint32_t i = 0; i < HashInputLength; i++) {
-        Result ^= Toeplitz->LookupTableArray[BaseOffset].Table[(HashInput[i] >> 4) & 0xf];
-        BaseOffset++;
-        Result ^= Toeplitz->LookupTableArray[BaseOffset].Table[HashInput[i] & 0xf];
-        BaseOffset++;
-    }
-
-    return Result;
-}
-=======
 /*++
 
     Copyright (c) Microsoft Corporation.
@@ -216,6 +47,7 @@
 --*/
 
 #include "platform_internal.h"
+#include "toeplitz.c.clog.h"
 
 //
 // Initializes the state required for a Toeplitz hash computation. We
@@ -332,5 +164,4 @@
     }
 
     return Result;
-}
->>>>>>> eaf136f3
+}