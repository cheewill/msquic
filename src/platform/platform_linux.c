/*++

    Copyright (c) Microsoft Corporation.
    Licensed under the MIT License.

Abstract:

    QUIC Platform Abstraction Layer main module.

Environment:

    Linux

--*/

#define _GNU_SOURCE
#include "platform_internal.h"
#include "quic_platform.h"
#include <limits.h>
#include <sched.h>
#include <fcntl.h>
#include <syslog.h>
#include "quic_trace.h"
#include "quic_platform_dispatch.h"
<<<<<<< HEAD
#include "platform_linux.c.clog.h"
=======
#ifdef QUIC_CLOG
#include "platform_linux.c.clog.h"
#endif
>>>>>>> af64e177

#define QUIC_MAX_LOG_MSG_LEN        1024 // Bytes

#ifdef QUIC_PLATFORM_DISPATCH_TABLE
QUIC_PLATFORM_DISPATCH* PlatDispatch = NULL;
#else
int RandomFd; // Used for reading random numbers.
#endif

uint64_t QuicTotalMemory;

__attribute__((noinline))
void
quic_bugcheck(
    void
    )
{
    //
    // We want to prevent this routine from being inlined so that we can
    // easily detect when our bugcheck conditions have occurred just by
    // looking at callstack. However, even after specifying inline attribute,
    // it is possible certain optimizations will cause inlining. asm technique
    // is the gcc documented way to prevent such optimizations.
    //
    asm("");

    //
    // abort() sends a SIGABRT signal and it triggers termination and coredump.
    //
    abort();
}

void
QuicPlatformSystemLoad(
    void
    )
{
}

void
QuicPlatformSystemUnload(
    void
    )
{
}

QUIC_STATUS
QuicPlatformInitialize(
    void
    )
{
#ifdef QUIC_PLATFORM_DISPATCH_TABLE
    QUIC_FRE_ASSERT(PlatDispatch != NULL);
#else
    RandomFd = open("/dev/urandom", O_RDONLY);
    if (RandomFd == -1) {
        return (QUIC_STATUS)errno;
    }
#endif

    QuicTotalMemory = 0x40000000; // TODO - Hard coded at 1 GB. Query real value.

    return QUIC_STATUS_SUCCESS;
}

void
QuicPlatformUninitialize(
    void
    )
{
#ifndef QUIC_PLATFORM_DISPATCH_TABLE
    close(RandomFd);
#endif
}

void*
QuicAlloc(
    _In_ size_t ByteCount
    )
{
#ifdef QUIC_PLATFORM_DISPATCH_TABLE
    return PlatDispatch->Alloc(ByteCount);
#else
    return malloc(ByteCount);
#endif
}

void
QuicFree(
    __drv_freesMem(Mem) _Frees_ptr_opt_ void* Mem
    )
{
#ifdef QUIC_PLATFORM_DISPATCH_TABLE
    PlatDispatch->Free(Mem);
#else
    free(Mem);
#endif
}

void
QuicPoolInitialize(
    _In_ BOOLEAN IsPaged,
    _In_ uint32_t Size,
    _Inout_ QUIC_POOL* Pool
    )
{
#ifdef QUIC_PLATFORM_DISPATCH_TABLE
    PlatDispatch->PoolInitialize(IsPaged, Size, Pool);
#else
    UNREFERENCED_PARAMETER(IsPaged);
    Pool->Size = Size;
#endif
}

void
QuicPoolUninitialize(
    _Inout_ QUIC_POOL* Pool
    )
{
#ifdef QUIC_PLATFORM_DISPATCH_TABLE
    PlatDispatch->PoolUninitialize(Pool);
#else
    UNREFERENCED_PARAMETER(Pool);
#endif
}

void*
QuicPoolAlloc(
    _Inout_ QUIC_POOL* Pool
    )
{
#ifdef QUIC_PLATFORM_DISPATCH_TABLE
    return PlatDispatch->PoolAlloc(Pool);
#else
    void*Entry = QuicAlloc(Pool->Size);

    if (Entry != NULL) {
        QuicZeroMemory(Entry, Pool->Size);
    }

    return Entry;
#endif
}

void
QuicPoolFree(
    _Inout_ QUIC_POOL* Pool,
    _In_ void* Entry
    )
{
#ifdef QUIC_PLATFORM_DISPATCH_TABLE
    PlatDispatch->PoolFree(Pool, Entry);
#else
    UNREFERENCED_PARAMETER(Pool);
    QuicFree(Entry);
#endif
}

void
QuicRefInitialize(
    _Inout_ QUIC_REF_COUNT* RefCount
    )
{
    *RefCount = 1;
}

void
QuicRefIncrement(
    _Inout_ QUIC_REF_COUNT* RefCount
    )
{
    if (__atomic_add_fetch(RefCount, 1, __ATOMIC_SEQ_CST)) {
        return;
    }

    QUIC_FRE_ASSERT(FALSE);
}

BOOLEAN
QuicRefIncrementNonZero(
    _Inout_ volatile QUIC_REF_COUNT* RefCount
    )
{
    QUIC_REF_COUNT NewValue = 0;
    QUIC_REF_COUNT OldValue = *RefCount;

    for (;;) {
        NewValue = OldValue + 1;

        if ((QUIC_REF_COUNT)NewValue > 1) {
            if(__atomic_compare_exchange_n(RefCount, &OldValue, NewValue, false, __ATOMIC_SEQ_CST, __ATOMIC_SEQ_CST)) {
                return TRUE;
            }
        } else if ((QUIC_REF_COUNT)NewValue == 1) {
            return FALSE;
        } else {
            QUIC_FRE_ASSERT(false);
            return FALSE;
        }
    }
}

BOOLEAN
QuicRefDecrement(
    _In_ QUIC_REF_COUNT* RefCount
    )
{
    QUIC_REF_COUNT NewValue = __atomic_sub_fetch(RefCount, 1, __ATOMIC_SEQ_CST);

    if (NewValue > 0) {
        return FALSE;
    } else if (NewValue == 0) {
        return TRUE;
    }

    QUIC_FRE_ASSERT(FALSE);

    return FALSE;
}

void
QuicRundownInitialize(
    _Inout_ QUIC_RUNDOWN_REF* Rundown
    )
{
    QuicRefInitialize(&((Rundown)->RefCount));
    QuicEventInitialize(&((Rundown)->RundownComplete), false, false);
}

void
QuicRundownInitializeDisabled(
    _Inout_ QUIC_RUNDOWN_REF* Rundown
    )
{
    (Rundown)->RefCount = 0;
    QuicEventInitialize(&((Rundown)->RundownComplete), false, false);
}

void
QuicRundownReInitialize(
    _Inout_ QUIC_RUNDOWN_REF* Rundown
    )
{
    (Rundown)->RefCount = 1;
}

void
QuicRundownUninitialize(
    _Inout_ QUIC_RUNDOWN_REF* Rundown
    )
{
    QuicEventUninitialize((Rundown)->RundownComplete);
}

BOOLEAN
QuicRundownAcquire(
    _Inout_ QUIC_RUNDOWN_REF* Rundown
    )
{
    return QuicRefIncrementNonZero(&(Rundown)->RefCount);
}

void
QuicRundownRelease(
    _Inout_ QUIC_RUNDOWN_REF* Rundown
    )
{
    if (QuicRefDecrement(&(Rundown)->RefCount)) {
        QuicEventSet((Rundown)->RundownComplete);
    }
}

void
QuicRundownReleaseAndWait(
    _Inout_ QUIC_RUNDOWN_REF* Rundown
    )
{
    if (!QuicRefDecrement(&(Rundown)->RefCount)) {
        QuicEventWaitForever((Rundown)->RundownComplete);
    }
}

void
QuicEventInitialize(
    _Out_ QUIC_EVENT* Event,
    _In_ BOOLEAN ManualReset,
    _In_ BOOLEAN InitialState
    )
{
    QUIC_EVENT_OBJECT* EventObj = NULL;
    pthread_condattr_t Attr = {0};

    //
    // LINUX_TODO: Tag allocation would be useful here.
    //

    EventObj = QuicAlloc(sizeof(QUIC_EVENT_OBJECT));

    //
    // MsQuic expects this call to be non failable.
    //

    QUIC_DBG_ASSERT(EventObj != NULL);

    EventObj->AutoReset = !ManualReset;
    EventObj->Signaled = InitialState;

    QUIC_FRE_ASSERT(pthread_mutex_init(&EventObj->Mutex, NULL) == 0);
    QUIC_FRE_ASSERT(pthread_condattr_init(&Attr) == 0);
    QUIC_FRE_ASSERT(pthread_condattr_setclock(&Attr, CLOCK_MONOTONIC) == 0);
    QUIC_FRE_ASSERT(pthread_cond_init(&EventObj->Cond, &Attr) == 0);
    QUIC_FRE_ASSERT(pthread_condattr_destroy(&Attr) == 0);

    (*Event) = EventObj;
}

void
QuicEventUninitialize(
    _Inout_ QUIC_EVENT Event
    )
{
    QUIC_EVENT_OBJECT* EventObj = Event;

    QUIC_FRE_ASSERT(pthread_cond_destroy(&EventObj->Cond) == 0);
    QUIC_FRE_ASSERT(pthread_mutex_destroy(&EventObj->Mutex) == 0);

    QuicFree(EventObj);
    EventObj = NULL;
}

void
QuicEventSet(
    _Inout_ QUIC_EVENT Event
    )
{
    QUIC_EVENT_OBJECT* EventObj = Event;

    QUIC_FRE_ASSERT(pthread_mutex_lock(&EventObj->Mutex) == 0);

    EventObj->Signaled = true;

    QUIC_FRE_ASSERT(pthread_mutex_unlock(&EventObj->Mutex) == 0);

    //
    // Signal the condition.
    //

    QUIC_FRE_ASSERT(pthread_cond_broadcast(&EventObj->Cond) == 0);
}

void
QuicEventReset(
    _Inout_ QUIC_EVENT Event
    )
{
    QUIC_EVENT_OBJECT* EventObj = Event;

    QUIC_FRE_ASSERT(pthread_mutex_lock(&EventObj->Mutex) == 0);
    EventObj->Signaled = false;
    QUIC_FRE_ASSERT(pthread_mutex_unlock(&EventObj->Mutex) == 0);
}

void
QuicEventWaitForever(
    _Inout_ QUIC_EVENT Event
    )
{
    QUIC_EVENT_OBJECT* EventObj = Event;

    QUIC_FRE_ASSERT(pthread_mutex_lock(&Event->Mutex) == 0);

    //
    // Spurious wake ups from pthread_cond_wait can occur. So the function needs
    // to be called in a loop until the predicate 'Signalled' is satisfied.
    //

    while (!EventObj->Signaled) {
        QUIC_FRE_ASSERT(pthread_cond_wait(&EventObj->Cond, &EventObj->Mutex) == 0);
    }

    if(EventObj->AutoReset) {
        EventObj->Signaled = false;
    }

    QUIC_FRE_ASSERT(pthread_mutex_unlock(&EventObj->Mutex) == 0);
}

BOOLEAN
QuicEventWaitWithTimeout(
    _Inout_ QUIC_EVENT Event,
    _In_ uint32_t TimeoutMs
    )
{
    QUIC_EVENT_OBJECT* EventObj = Event;
    BOOLEAN WaitSatisfied = FALSE;
    struct timespec Ts = {0};
    int Result = 0;

    //
    // Get absolute time.
    //

    QuicGetAbsoluteTime(TimeoutMs, &Ts);

    QUIC_FRE_ASSERT(pthread_mutex_lock(&EventObj->Mutex) == 0);

    while (!EventObj->Signaled) {

        Result = pthread_cond_timedwait(&EventObj->Cond, &EventObj->Mutex, &Ts);

        if (Result == ETIMEDOUT) {
            WaitSatisfied = FALSE;
            goto Exit;
        }

        QUIC_DBG_ASSERT(Result == 0);
        UNREFERENCED_PARAMETER(Result);
    }

    if (EventObj->AutoReset) {
        EventObj->Signaled = FALSE;
    }

    WaitSatisfied = TRUE;

Exit:

    QUIC_FRE_ASSERT(pthread_mutex_unlock(&EventObj->Mutex) == 0);

    return WaitSatisfied;
}

uint64_t
QuicTimespecToUs(
    _In_ const struct timespec *Time
    )
{
    return (Time->tv_sec * QUIC_MICROSEC_PER_SEC) + (Time->tv_nsec / QUIC_NANOSEC_PER_MICROSEC);
}

uint64_t
QuicGetTimerResolution(
    void
    )
{
    struct timespec Res = {0};
    int ErrorCode = clock_getres(CLOCK_MONOTONIC, &Res);
    QUIC_DBG_ASSERT(ErrorCode == 0);
    UNREFERENCED_PARAMETER(ErrorCode);
    return QuicTimespecToUs(&Res);
}

uint64_t
QuicTimeUs64(
    void
    )
{
    struct timespec CurrTime = {0};
    int ErrorCode = clock_gettime(CLOCK_MONOTONIC, &CurrTime);
    QUIC_DBG_ASSERT(ErrorCode == 0);
    UNREFERENCED_PARAMETER(ErrorCode);
    return QuicTimespecToUs(&CurrTime);
}

void
QuicGetAbsoluteTime(
    _In_ unsigned long DeltaMs,
    _Out_ struct timespec *Time
    )
{
    int ErrorCode = 0;

    QuicZeroMemory(Time, sizeof(struct timespec));

    ErrorCode = clock_gettime(CLOCK_MONOTONIC, Time);

    QUIC_DBG_ASSERT(ErrorCode == 0);
    UNREFERENCED_PARAMETER(ErrorCode);

    Time->tv_sec += (DeltaMs / QUIC_MS_PER_SECOND);
    Time->tv_nsec += ((DeltaMs % QUIC_MS_PER_SECOND) * QUIC_NANOSEC_PER_MS);

    if (Time->tv_nsec > QUIC_NANOSEC_PER_SEC)
    {
        Time->tv_sec += 1;
        Time->tv_nsec -= QUIC_NANOSEC_PER_SEC;
    }
}

void
QuicSleep(
    _In_ uint32_t DurationMs
    )
{
    int ErrorCode = 0;
    struct timespec TS = {
        .tv_sec = (DurationMs / QUIC_MS_PER_SECOND),
        .tv_nsec = (QUIC_NANOSEC_PER_MS * (DurationMs % QUIC_MS_PER_SECOND))
    };

    ErrorCode = nanosleep(&TS, &TS);
    QUIC_DBG_ASSERT(ErrorCode == 0);
    UNREFERENCED_PARAMETER(ErrorCode);
}

uint32_t
QuicProcMaxCount(
    void
    )
{
    return (uint32_t)sysconf(_SC_NPROCESSORS_ONLN);
}

uint32_t
QuicProcActiveCount(
    void
    )
{
    return (uint32_t)sysconf(_SC_NPROCESSORS_ONLN);
}

uint32_t
QuicProcCurrentNumber(
    void
    )
{
    return (uint32_t)sched_getcpu();
}

QUIC_STATUS
QuicRandom(
    _In_ uint32_t BufferLen,
    _Out_writes_bytes_(BufferLen) void* Buffer
    )
{
#ifdef QUIC_PLATFORM_DISPATCH_TABLE
    return PlatDispatch->Random(BufferLen, Buffer);
#else
    if (read(RandomFd, Buffer, BufferLen) == -1) {
        return (QUIC_STATUS)errno;
    }
    return QUIC_STATUS_SUCCESS;
#endif
}

void
QuicConvertToMappedV6(
    _In_ const QUIC_ADDR* InAddr,
    _Out_ QUIC_ADDR* OutAddr
    )
{
    QUIC_DBG_ASSERT(!(InAddr == OutAddr));

    QuicZeroMemory(OutAddr, sizeof(QUIC_ADDR));

    if (InAddr->Ip.sa_family == AF_INET) {
        OutAddr->Ipv6.sin6_family = AF_INET6;
        OutAddr->Ipv6.sin6_port = InAddr->Ipv4.sin_port;
        memset(&(OutAddr->Ipv6.sin6_addr.s6_addr[10]), 0xff, 2);
        memcpy(&(OutAddr->Ipv6.sin6_addr.s6_addr[12]), &InAddr->Ipv4.sin_addr.s_addr, 4);
    } else {
        *OutAddr = *InAddr;
    }
}

void
QuicConvertFromMappedV6(
    _In_ const QUIC_ADDR* InAddr,
    _Out_ QUIC_ADDR* OutAddr
    )
{
    QUIC_DBG_ASSERT(InAddr->Ip.sa_family == AF_INET6);

    if (IN6_IS_ADDR_V4MAPPED(&InAddr->Ipv6.sin6_addr)) {
        QUIC_ADDR TmpAddrS = {0};
        QUIC_ADDR* TmpAddr = &TmpAddrS;

        TmpAddr->Ipv4.sin_family = AF_INET;
        TmpAddr->Ipv4.sin_port = InAddr->Ipv6.sin6_port;
        memcpy(&TmpAddr->Ipv4.sin_addr.s_addr, &InAddr->Ipv6.sin6_addr.s6_addr[12], 4);
        *OutAddr = *TmpAddr;
    } else if (OutAddr != InAddr) {
        *OutAddr = *InAddr;
    }
}

int
_strnicmp(
    _In_ const char * _Str1,
    _In_ const char * _Str2,
    _In_ size_t _MaxCount
    )
{
    return strncasecmp(_Str1, _Str2, _MaxCount);
}

QUIC_STATUS
QuicThreadCreate(
    _In_ QUIC_THREAD_CONFIG* Config,
    _Out_ QUIC_THREAD* Thread
    )
{
    QUIC_STATUS Status = QUIC_STATUS_SUCCESS;

    pthread_attr_t Attr;
    if (pthread_attr_init(&Attr)) {
        QuicTraceEvent(
            LibraryErrorStatus,
            "[ lib] ERROR, %u, %s.",
            errno,
            "pthread_attr_init failed");
        return errno;
    }

#ifdef __GLIBC__
    if (Config->Flags & QUIC_THREAD_FLAG_SET_IDEAL_PROC) {
        QUIC_TEL_ASSERT(Config->IdealProcessor < 64);
        // There is no way to set an ideal processor in Linux, so just set affinity
        if (Config->Flags & QUIC_THREAD_FLAG_SET_AFFINITIZE) {
            cpu_set_t CpuSet;
            CPU_ZERO(&CpuSet);
            CPU_SET(Config->IdealProcessor, &CpuSet);
            if (!pthread_attr_setaffinity_np(&Attr, sizeof(CpuSet), &CpuSet)) {
                QuicTraceEvent(
                    LibraryError,
                    "[ lib] ERROR, %s.",
                    "pthread_attr_setaffinity_np failed");
            }
        } else {
            // TODO - Set Linux equivalent of NUMA affinity.
        }
    }
#endif

    if (Config->Flags & QUIC_THREAD_FLAG_HIGH_PRIORITY) {
        struct sched_param Params;
        Params.sched_priority = sched_get_priority_max(SCHED_FIFO);
        if (!pthread_attr_setschedparam(&Attr, &Params)) {
            QuicTraceEvent(
                LibraryErrorStatus,
                "[ lib] ERROR, %u, %s.",
                errno,
                "pthread_attr_setschedparam failed");
        }
    }

    if (pthread_create(Thread, &Attr, Config->Callback, Config->Context)) {
        Status = errno;
        QuicTraceEvent(
            LibraryErrorStatus,
            "[ lib] ERROR, %u, %s.",
            Status,
            "pthread_create failed");
    }

#ifndef __GLIBC__
    if (Status == QUIC_STATUS_SUCCESS && Config->Flags & QUIC_THREAD_FLAG_SET_IDEAL_PROC) {
        QUIC_TEL_ASSERT(Config->IdealProcessor < 64);
        // There is no way to set an ideal processor in Linux, so just set affinity
        if (Config->Flags & QUIC_THREAD_FLAG_SET_AFFINITIZE) {
            cpu_set_t CpuSet;
            CPU_ZERO(&CpuSet);
            CPU_SET(Config->IdealProcessor, &CpuSet);
            if (!pthread_setaffinity_np(*Thread, sizeof(CpuSet), &CpuSet)) {
                QuicTraceEvent(
                    LibraryError,
                    "[ lib] ERROR, %s.",
                    "pthread_setaffinity_np failed");
            }
        } else {
            // TODO - Set Linux equivalent of NUMA affinity.
        }
    }
#endif

    pthread_attr_destroy(&Attr);

    return Status;
}

void
QuicThreadDelete(
    _Inout_ QUIC_THREAD* Thread
    )
{
    UNREFERENCED_PARAMETER(Thread);
}

void
QuicThreadWait(
    _Inout_ QUIC_THREAD* Thread
    )
{
    QUIC_DBG_ASSERT(pthread_equal(*Thread, pthread_self()) == 0);
    QUIC_FRE_ASSERT(pthread_join(*Thread, NULL) == 0);
}

uint32_t
QuicCurThreadID(
    void
    )
{
    QUIC_STATIC_ASSERT(sizeof(pid_t) <= sizeof(uint32_t), "PID size exceeds the expected size");
    return syscall(__NR_gettid);
}

void
QuicPlatformLogAssert(
    _In_z_ const char* File,
    _In_ int Line,
    _In_z_ const char* Expr
    )
{
    QuicTraceEvent(
        LibraryAssert,
        "[ lib] ASSERT, %u:%s - %s.",
        (uint32_t)Line,
        File,
        Expr);
}

int
QuicLogLevelToPriority(
    _In_ QUIC_TRACE_LEVEL Level
    )
{
    //
    // LINUX_TODO: Re-evaluate these mappings.
    //

    switch(Level) {
        case QUIC_TRACE_LEVEL_DEV:
            return LOG_DEBUG;
        case QUIC_TRACE_LEVEL_VERBOSE:
            return LOG_DEBUG;
        case QUIC_TRACE_LEVEL_INFO:
            return LOG_INFO;
        case QUIC_TRACE_LEVEL_WARNING:
            return LOG_WARNING;
        case QUIC_TRACE_LEVEL_ERROR:
            return LOG_ERR;
        case QUIC_TRACE_LEVEL_PACKET_VERBOSE:
            return LOG_DEBUG;
        case QUIC_TRACE_LEVEL_PACKET_INFO:
            return LOG_INFO;
        case QUIC_TRACE_LEVEL_PACKET_WARNING:
            return LOG_WARNING;
        default:
            return LOG_DEBUG;
    }

    return LOG_DEBUG;
}<|MERGE_RESOLUTION|>--- conflicted
+++ resolved
@@ -22,13 +22,9 @@
 #include <syslog.h>
 #include "quic_trace.h"
 #include "quic_platform_dispatch.h"
-<<<<<<< HEAD
-#include "platform_linux.c.clog.h"
-=======
 #ifdef QUIC_CLOG
 #include "platform_linux.c.clog.h"
 #endif
->>>>>>> af64e177
 
 #define QUIC_MAX_LOG_MSG_LEN        1024 // Bytes
 
